--- conflicted
+++ resolved
@@ -338,11 +338,7 @@
 			fatal = err;
 	} else {
 		ext4_error(sb, "bit already cleared for inode %lu", ino);
-<<<<<<< HEAD
-		if (!EXT4_MB_GRP_IBITMAP_CORRUPT(grp)) {
-=======
 		if (gdp && !EXT4_MB_GRP_IBITMAP_CORRUPT(grp)) {
->>>>>>> ae34a78c
 			int count;
 			count = ext4_free_inodes_count(sb, gdp);
 			percpu_counter_sub(&sbi->s_freeinodes_counter,
