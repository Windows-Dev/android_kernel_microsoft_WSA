#include <linux/fs.h>
#include <linux/init.h>
#include <linux/proc_fs.h>
#include <linux/sched.h>
#include <linux/seq_file.h>
#include <linux/time.h>
#include <linux/kernel_stat.h>
#include <asm/cputime.h>

static int uptime_proc_show(struct seq_file *m, void *v)
{
	struct timespec uptime;
	struct timespec idle;
	cputime64_t idletime;
	u64 nsec;
	u32 rem;
	int i;
<<<<<<< HEAD
=======
	u64 idletime = 0;
>>>>>>> 07cde260

	idletime = 0;
	for_each_possible_cpu(i)
<<<<<<< HEAD
		idletime += kstat_cpu(i).cpustat.idle;
=======
		idletime += kcpustat_cpu(i).cpustat[CPUTIME_IDLE];
>>>>>>> 07cde260

	do_posix_clock_monotonic_gettime(&uptime);
	monotonic_to_bootbased(&uptime);
	nsec = cputime64_to_jiffies64(idletime) * TICK_NSEC;
	idle.tv_sec = div_u64_rem(nsec, NSEC_PER_SEC, &rem);
	idle.tv_nsec = rem;
	seq_printf(m, "%lu.%02lu %lu.%02lu\n",
			(unsigned long) uptime.tv_sec,
			(uptime.tv_nsec / (NSEC_PER_SEC / 100)),
			(unsigned long) idle.tv_sec,
			(idle.tv_nsec / (NSEC_PER_SEC / 100)));
	return 0;
}

static int uptime_proc_open(struct inode *inode, struct file *file)
{
	return single_open(file, uptime_proc_show, NULL);
}

static const struct file_operations uptime_proc_fops = {
	.open		= uptime_proc_open,
	.read		= seq_read,
	.llseek		= seq_lseek,
	.release	= single_release,
};

static int __init proc_uptime_init(void)
{
	proc_create("uptime", 0, NULL, &uptime_proc_fops);
	return 0;
}
module_init(proc_uptime_init);<|MERGE_RESOLUTION|>--- conflicted
+++ resolved
@@ -11,22 +11,14 @@
 {
 	struct timespec uptime;
 	struct timespec idle;
-	cputime64_t idletime;
+	u64 idletime;
 	u64 nsec;
 	u32 rem;
 	int i;
-<<<<<<< HEAD
-=======
-	u64 idletime = 0;
->>>>>>> 07cde260
 
 	idletime = 0;
 	for_each_possible_cpu(i)
-<<<<<<< HEAD
-		idletime += kstat_cpu(i).cpustat.idle;
-=======
-		idletime += kcpustat_cpu(i).cpustat[CPUTIME_IDLE];
->>>>>>> 07cde260
+		idletime += (__force u64) kcpustat_cpu(i).cpustat[CPUTIME_IDLE];
 
 	do_posix_clock_monotonic_gettime(&uptime);
 	monotonic_to_bootbased(&uptime);
