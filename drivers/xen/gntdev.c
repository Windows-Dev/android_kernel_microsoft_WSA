/******************************************************************************
 * gntdev.c
 *
 * Device for accessing (in user-space) pages that have been granted by other
 * domains.
 *
 * Copyright (c) 2006-2007, D G Murray.
 *           (c) 2009 Gerd Hoffmann <kraxel@redhat.com>
 *           (c) 2018 Oleksandr Andrushchenko, EPAM Systems Inc.
 *
 * This program is distributed in the hope that it will be useful,
 * but WITHOUT ANY WARRANTY; without even the implied warranty of
 * MERCHANTABILITY or FITNESS FOR A PARTICULAR PURPOSE.  See the
 * GNU General Public License for more details.
 *
 * You should have received a copy of the GNU General Public License
 * along with this program; if not, write to the Free Software
 * Foundation, Inc., 59 Temple Place, Suite 330, Boston, MA  02111-1307  USA
 */

#undef DEBUG

#define pr_fmt(fmt) "xen:" KBUILD_MODNAME ": " fmt

#include <linux/module.h>
#include <linux/kernel.h>
#include <linux/init.h>
#include <linux/miscdevice.h>
#include <linux/fs.h>
#include <linux/uaccess.h>
#include <linux/sched.h>
#include <linux/sched/mm.h>
#include <linux/spinlock.h>
#include <linux/slab.h>
#include <linux/highmem.h>
#include <linux/refcount.h>
#ifdef CONFIG_XEN_GRANT_DMA_ALLOC
#include <linux/of_device.h>
#endif

#include <xen/xen.h>
#include <xen/grant_table.h>
#include <xen/balloon.h>
#include <xen/gntdev.h>
#include <xen/events.h>
#include <xen/page.h>
#include <asm/xen/hypervisor.h>
#include <asm/xen/hypercall.h>

#include "gntdev-common.h"
#ifdef CONFIG_XEN_GNTDEV_DMABUF
#include "gntdev-dmabuf.h"
#endif

MODULE_LICENSE("GPL");
MODULE_AUTHOR("Derek G. Murray <Derek.Murray@cl.cam.ac.uk>, "
	      "Gerd Hoffmann <kraxel@redhat.com>");
MODULE_DESCRIPTION("User-space granted page access driver");

static int limit = 1024*1024;
module_param(limit, int, 0644);
MODULE_PARM_DESC(limit, "Maximum number of grants that may be mapped by "
		"the gntdev device");

static atomic_t pages_mapped = ATOMIC_INIT(0);

static int use_ptemod;
#define populate_freeable_maps use_ptemod

static int unmap_grant_pages(struct gntdev_grant_map *map,
			     int offset, int pages);

static struct miscdevice gntdev_miscdev;

/* ------------------------------------------------------------------ */

bool gntdev_account_mapped_pages(int count)
{
	return atomic_add_return(count, &pages_mapped) > limit;
}

static void gntdev_print_maps(struct gntdev_priv *priv,
			      char *text, int text_index)
{
#ifdef DEBUG
	struct gntdev_grant_map *map;

	pr_debug("%s: maps list (priv %p)\n", __func__, priv);
	list_for_each_entry(map, &priv->maps, next)
		pr_debug("  index %2d, count %2d %s\n",
		       map->index, map->count,
		       map->index == text_index && text ? text : "");
#endif
}

static void gntdev_free_map(struct gntdev_grant_map *map)
{
	if (map == NULL)
		return;

#ifdef CONFIG_XEN_GRANT_DMA_ALLOC
	if (map->dma_vaddr) {
		struct gnttab_dma_alloc_args args;

		args.dev = map->dma_dev;
		args.coherent = !!(map->dma_flags & GNTDEV_DMA_FLAG_COHERENT);
		args.nr_pages = map->count;
		args.pages = map->pages;
		args.frames = map->frames;
		args.vaddr = map->dma_vaddr;
		args.dev_bus_addr = map->dma_bus_addr;

		gnttab_dma_free_pages(&args);
	} else
#endif
	if (map->pages)
		gnttab_free_pages(map->count, map->pages);

#ifdef CONFIG_XEN_GRANT_DMA_ALLOC
	kfree(map->frames);
#endif
	kfree(map->pages);
	kfree(map->grants);
	kfree(map->map_ops);
	kfree(map->unmap_ops);
	kfree(map->kmap_ops);
	kfree(map->kunmap_ops);
	kfree(map);
}

struct gntdev_grant_map *gntdev_alloc_map(struct gntdev_priv *priv, int count,
					  int dma_flags)
{
	struct gntdev_grant_map *add;
	int i;

	add = kzalloc(sizeof(*add), GFP_KERNEL);
	if (NULL == add)
		return NULL;

	add->grants    = kcalloc(count, sizeof(add->grants[0]), GFP_KERNEL);
	add->map_ops   = kcalloc(count, sizeof(add->map_ops[0]), GFP_KERNEL);
	add->unmap_ops = kcalloc(count, sizeof(add->unmap_ops[0]), GFP_KERNEL);
	add->kmap_ops  = kcalloc(count, sizeof(add->kmap_ops[0]), GFP_KERNEL);
	add->kunmap_ops = kcalloc(count, sizeof(add->kunmap_ops[0]), GFP_KERNEL);
	add->pages     = kcalloc(count, sizeof(add->pages[0]), GFP_KERNEL);
	if (NULL == add->grants    ||
	    NULL == add->map_ops   ||
	    NULL == add->unmap_ops ||
	    NULL == add->kmap_ops  ||
	    NULL == add->kunmap_ops ||
	    NULL == add->pages)
		goto err;

#ifdef CONFIG_XEN_GRANT_DMA_ALLOC
	add->dma_flags = dma_flags;

	/*
	 * Check if this mapping is requested to be backed
	 * by a DMA buffer.
	 */
	if (dma_flags & (GNTDEV_DMA_FLAG_WC | GNTDEV_DMA_FLAG_COHERENT)) {
		struct gnttab_dma_alloc_args args;

		add->frames = kcalloc(count, sizeof(add->frames[0]),
				      GFP_KERNEL);
		if (!add->frames)
			goto err;

		/* Remember the device, so we can free DMA memory. */
		add->dma_dev = priv->dma_dev;

		args.dev = priv->dma_dev;
		args.coherent = !!(dma_flags & GNTDEV_DMA_FLAG_COHERENT);
		args.nr_pages = count;
		args.pages = add->pages;
		args.frames = add->frames;

		if (gnttab_dma_alloc_pages(&args))
			goto err;

		add->dma_vaddr = args.vaddr;
		add->dma_bus_addr = args.dev_bus_addr;
	} else
#endif
	if (gnttab_alloc_pages(count, add->pages))
		goto err;

	for (i = 0; i < count; i++) {
		add->map_ops[i].handle = -1;
		add->unmap_ops[i].handle = -1;
		add->kmap_ops[i].handle = -1;
		add->kunmap_ops[i].handle = -1;
	}

	add->index = 0;
	add->count = count;
	refcount_set(&add->users, 1);

	return add;

err:
	gntdev_free_map(add);
	return NULL;
}

void gntdev_add_map(struct gntdev_priv *priv, struct gntdev_grant_map *add)
{
	struct gntdev_grant_map *map;

	list_for_each_entry(map, &priv->maps, next) {
		if (add->index + add->count < map->index) {
			list_add_tail(&add->next, &map->next);
			goto done;
		}
		add->index = map->index + map->count;
	}
	list_add_tail(&add->next, &priv->maps);

done:
	gntdev_print_maps(priv, "[new]", add->index);
}

static struct gntdev_grant_map *gntdev_find_map_index(struct gntdev_priv *priv,
						      int index, int count)
{
	struct gntdev_grant_map *map;

	list_for_each_entry(map, &priv->maps, next) {
		if (map->index != index)
			continue;
		if (count && map->count != count)
			continue;
		return map;
	}
	return NULL;
}

void gntdev_put_map(struct gntdev_priv *priv, struct gntdev_grant_map *map)
{
	if (!map)
		return;

	if (!refcount_dec_and_test(&map->users))
		return;

	atomic_sub(map->count, &pages_mapped);

	if (map->notify.flags & UNMAP_NOTIFY_SEND_EVENT) {
		notify_remote_via_evtchn(map->notify.event);
		evtchn_put(map->notify.event);
	}

	if (populate_freeable_maps && priv) {
		mutex_lock(&priv->lock);
		list_del(&map->next);
		mutex_unlock(&priv->lock);
	}

	if (map->pages && !use_ptemod)
		unmap_grant_pages(map, 0, map->count);
	gntdev_free_map(map);
}

/* ------------------------------------------------------------------ */

static int find_grant_ptes(pte_t *pte, pgtable_t token,
		unsigned long addr, void *data)
{
	struct gntdev_grant_map *map = data;
	unsigned int pgnr = (addr - map->vma->vm_start) >> PAGE_SHIFT;
	int flags = map->flags | GNTMAP_application_map | GNTMAP_contains_pte;
	u64 pte_maddr;

	BUG_ON(pgnr >= map->count);
	pte_maddr = arbitrary_virt_to_machine(pte).maddr;

	/*
	 * Set the PTE as special to force get_user_pages_fast() fall
	 * back to the slow path.  If this is not supported as part of
	 * the grant map, it will be done afterwards.
	 */
	if (xen_feature(XENFEAT_gnttab_map_avail_bits))
		flags |= (1 << _GNTMAP_guest_avail0);

	gnttab_set_map_op(&map->map_ops[pgnr], pte_maddr, flags,
			  map->grants[pgnr].ref,
			  map->grants[pgnr].domid);
	gnttab_set_unmap_op(&map->unmap_ops[pgnr], pte_maddr, flags,
			    -1 /* handle */);
	return 0;
}

#ifdef CONFIG_X86
static int set_grant_ptes_as_special(pte_t *pte, pgtable_t token,
				     unsigned long addr, void *data)
{
	set_pte_at(current->mm, addr, pte, pte_mkspecial(*pte));
	return 0;
}
#endif

int gntdev_map_grant_pages(struct gntdev_grant_map *map)
{
	int i, err = 0;

	if (!use_ptemod) {
		/* Note: it could already be mapped */
		if (map->map_ops[0].handle != -1)
			return 0;
		for (i = 0; i < map->count; i++) {
			unsigned long addr = (unsigned long)
				pfn_to_kaddr(page_to_pfn(map->pages[i]));
			gnttab_set_map_op(&map->map_ops[i], addr, map->flags,
				map->grants[i].ref,
				map->grants[i].domid);
			gnttab_set_unmap_op(&map->unmap_ops[i], addr,
				map->flags, -1 /* handle */);
		}
	} else {
		/*
		 * Setup the map_ops corresponding to the pte entries pointing
		 * to the kernel linear addresses of the struct pages.
		 * These ptes are completely different from the user ptes dealt
		 * with find_grant_ptes.
		 */
		for (i = 0; i < map->count; i++) {
			unsigned long address = (unsigned long)
				pfn_to_kaddr(page_to_pfn(map->pages[i]));
			BUG_ON(PageHighMem(map->pages[i]));

			gnttab_set_map_op(&map->kmap_ops[i], address,
				map->flags | GNTMAP_host_map,
				map->grants[i].ref,
				map->grants[i].domid);
			gnttab_set_unmap_op(&map->kunmap_ops[i], address,
				map->flags | GNTMAP_host_map, -1);
		}
	}

	pr_debug("map %d+%d\n", map->index, map->count);
	err = gnttab_map_refs(map->map_ops, use_ptemod ? map->kmap_ops : NULL,
			map->pages, map->count);
	if (err)
		return err;

	for (i = 0; i < map->count; i++) {
		if (map->map_ops[i].status) {
			err = -EINVAL;
			continue;
		}

		map->unmap_ops[i].handle = map->map_ops[i].handle;
		if (use_ptemod)
			map->kunmap_ops[i].handle = map->kmap_ops[i].handle;
#ifdef CONFIG_XEN_GRANT_DMA_ALLOC
		else if (map->dma_vaddr) {
			unsigned long bfn;

			bfn = pfn_to_bfn(page_to_pfn(map->pages[i]));
			map->unmap_ops[i].dev_bus_addr = __pfn_to_phys(bfn);
		}
#endif
	}
	return err;
}

static int __unmap_grant_pages(struct gntdev_grant_map *map, int offset,
			       int pages)
{
	int i, err = 0;
	struct gntab_unmap_queue_data unmap_data;

	if (map->notify.flags & UNMAP_NOTIFY_CLEAR_BYTE) {
		int pgno = (map->notify.addr >> PAGE_SHIFT);
		if (pgno >= offset && pgno < offset + pages) {
			/* No need for kmap, pages are in lowmem */
			uint8_t *tmp = pfn_to_kaddr(page_to_pfn(map->pages[pgno]));
			tmp[map->notify.addr & (PAGE_SIZE-1)] = 0;
			map->notify.flags &= ~UNMAP_NOTIFY_CLEAR_BYTE;
		}
	}

	unmap_data.unmap_ops = map->unmap_ops + offset;
	unmap_data.kunmap_ops = use_ptemod ? map->kunmap_ops + offset : NULL;
	unmap_data.pages = map->pages + offset;
	unmap_data.count = pages;

	err = gnttab_unmap_refs_sync(&unmap_data);
	if (err)
		return err;

	for (i = 0; i < pages; i++) {
		if (map->unmap_ops[offset+i].status)
			err = -EINVAL;
		pr_debug("unmap handle=%d st=%d\n",
			map->unmap_ops[offset+i].handle,
			map->unmap_ops[offset+i].status);
		map->unmap_ops[offset+i].handle = -1;
	}
	return err;
}

static int unmap_grant_pages(struct gntdev_grant_map *map, int offset,
			     int pages)
{
	int range, err = 0;

	pr_debug("unmap %d+%d [%d+%d]\n", map->index, map->count, offset, pages);

	/* It is possible the requested range will have a "hole" where we
	 * already unmapped some of the grants. Only unmap valid ranges.
	 */
	while (pages && !err) {
		while (pages && map->unmap_ops[offset].handle == -1) {
			offset++;
			pages--;
		}
		range = 0;
		while (range < pages) {
			if (map->unmap_ops[offset+range].handle == -1)
				break;
			range++;
		}
		err = __unmap_grant_pages(map, offset, range);
		offset += range;
		pages -= range;
	}

	return err;
}

/* ------------------------------------------------------------------ */

static void gntdev_vma_open(struct vm_area_struct *vma)
{
	struct gntdev_grant_map *map = vma->vm_private_data;

	pr_debug("gntdev_vma_open %p\n", vma);
	refcount_inc(&map->users);
}

static void gntdev_vma_close(struct vm_area_struct *vma)
{
	struct gntdev_grant_map *map = vma->vm_private_data;
	struct file *file = vma->vm_file;
	struct gntdev_priv *priv = file->private_data;

	pr_debug("gntdev_vma_close %p\n", vma);
	if (use_ptemod) {
		/* It is possible that an mmu notifier could be running
		 * concurrently, so take priv->lock to ensure that the vma won't
		 * vanishing during the unmap_grant_pages call, since we will
		 * spin here until that completes. Such a concurrent call will
		 * not do any unmapping, since that has been done prior to
		 * closing the vma, but it may still iterate the unmap_ops list.
		 */
		mutex_lock(&priv->lock);
		map->vma = NULL;
		mutex_unlock(&priv->lock);
	}
	vma->vm_private_data = NULL;
	gntdev_put_map(priv, map);
}

static struct page *gntdev_vma_find_special_page(struct vm_area_struct *vma,
						 unsigned long addr)
{
	struct gntdev_grant_map *map = vma->vm_private_data;

	return map->pages[(addr - map->pages_vm_start) >> PAGE_SHIFT];
}

static const struct vm_operations_struct gntdev_vmops = {
	.open = gntdev_vma_open,
	.close = gntdev_vma_close,
	.find_special_page = gntdev_vma_find_special_page,
};

/* ------------------------------------------------------------------ */

static bool in_range(struct gntdev_grant_map *map,
			      unsigned long start, unsigned long end)
{
	if (!map->vma)
		return false;
	if (map->vma->vm_start >= end)
		return false;
	if (map->vma->vm_end <= start)
		return false;

	return true;
}

<<<<<<< HEAD
static void unmap_if_in_range(struct gntdev_grant_map *map,
			      unsigned long start, unsigned long end)
=======
static int unmap_if_in_range(struct gntdev_grant_map *map,
			      unsigned long start, unsigned long end,
			      bool blockable)
>>>>>>> f9885ef8
{
	unsigned long mstart, mend;
	int err;

<<<<<<< HEAD
=======
	if (!in_range(map, start, end))
		return 0;

	if (!blockable)
		return -EAGAIN;

>>>>>>> f9885ef8
	mstart = max(start, map->vma->vm_start);
	mend   = min(end,   map->vma->vm_end);
	pr_debug("map %d+%d (%lx %lx), range %lx %lx, mrange %lx %lx\n",
			map->index, map->count,
			map->vma->vm_start, map->vma->vm_end,
			start, end, mstart, mend);
	err = unmap_grant_pages(map,
				(mstart - map->vma->vm_start) >> PAGE_SHIFT,
				(mend - mstart) >> PAGE_SHIFT);
	WARN_ON(err);

	return 0;
}

static int mn_invl_range_start(struct mmu_notifier *mn,
				struct mm_struct *mm,
				unsigned long start, unsigned long end,
				bool blockable)
{
	struct gntdev_priv *priv = container_of(mn, struct gntdev_priv, mn);
	struct gntdev_grant_map *map;
	int ret = 0;

<<<<<<< HEAD
	/* TODO do we really need a mutex here? */
=======
>>>>>>> f9885ef8
	if (blockable)
		mutex_lock(&priv->lock);
	else if (!mutex_trylock(&priv->lock))
		return -EAGAIN;

	list_for_each_entry(map, &priv->maps, next) {
<<<<<<< HEAD
		if (in_range(map, start, end)) {
			ret = -EAGAIN;
			goto out_unlock;
		}
		unmap_if_in_range(map, start, end);
	}
	list_for_each_entry(map, &priv->freeable_maps, next) {
		if (in_range(map, start, end)) {
			ret = -EAGAIN;
			goto out_unlock;
		}
		unmap_if_in_range(map, start, end);
=======
		ret = unmap_if_in_range(map, start, end, blockable);
		if (ret)
			goto out_unlock;
	}
	list_for_each_entry(map, &priv->freeable_maps, next) {
		ret = unmap_if_in_range(map, start, end, blockable);
		if (ret)
			goto out_unlock;
>>>>>>> f9885ef8
	}

out_unlock:
	mutex_unlock(&priv->lock);

	return ret;
}

static void mn_release(struct mmu_notifier *mn,
		       struct mm_struct *mm)
{
	struct gntdev_priv *priv = container_of(mn, struct gntdev_priv, mn);
	struct gntdev_grant_map *map;
	int err;

	mutex_lock(&priv->lock);
	list_for_each_entry(map, &priv->maps, next) {
		if (!map->vma)
			continue;
		pr_debug("map %d+%d (%lx %lx)\n",
				map->index, map->count,
				map->vma->vm_start, map->vma->vm_end);
		err = unmap_grant_pages(map, /* offset */ 0, map->count);
		WARN_ON(err);
	}
	list_for_each_entry(map, &priv->freeable_maps, next) {
		if (!map->vma)
			continue;
		pr_debug("map %d+%d (%lx %lx)\n",
				map->index, map->count,
				map->vma->vm_start, map->vma->vm_end);
		err = unmap_grant_pages(map, /* offset */ 0, map->count);
		WARN_ON(err);
	}
	mutex_unlock(&priv->lock);
}

static const struct mmu_notifier_ops gntdev_mmu_ops = {
	.release                = mn_release,
	.invalidate_range_start = mn_invl_range_start,
};

/* ------------------------------------------------------------------ */

static int gntdev_open(struct inode *inode, struct file *flip)
{
	struct gntdev_priv *priv;
	int ret = 0;

	priv = kzalloc(sizeof(*priv), GFP_KERNEL);
	if (!priv)
		return -ENOMEM;

	INIT_LIST_HEAD(&priv->maps);
	INIT_LIST_HEAD(&priv->freeable_maps);
	mutex_init(&priv->lock);

#ifdef CONFIG_XEN_GNTDEV_DMABUF
	priv->dmabuf_priv = gntdev_dmabuf_init();
	if (IS_ERR(priv->dmabuf_priv)) {
		ret = PTR_ERR(priv->dmabuf_priv);
		kfree(priv);
		return ret;
	}
#endif

	if (use_ptemod) {
		priv->mm = get_task_mm(current);
		if (!priv->mm) {
			kfree(priv);
			return -ENOMEM;
		}
		priv->mn.ops = &gntdev_mmu_ops;
		ret = mmu_notifier_register(&priv->mn, priv->mm);
		mmput(priv->mm);
	}

	if (ret) {
		kfree(priv);
		return ret;
	}

	flip->private_data = priv;
#ifdef CONFIG_XEN_GRANT_DMA_ALLOC
	priv->dma_dev = gntdev_miscdev.this_device;

	/*
	 * The device is not spawn from a device tree, so arch_setup_dma_ops
	 * is not called, thus leaving the device with dummy DMA ops.
	 * Fix this by calling of_dma_configure() with a NULL node to set
	 * default DMA ops.
	 */
	of_dma_configure(priv->dma_dev, NULL, true);
#endif
	pr_debug("priv %p\n", priv);

	return 0;
}

static int gntdev_release(struct inode *inode, struct file *flip)
{
	struct gntdev_priv *priv = flip->private_data;
	struct gntdev_grant_map *map;

	pr_debug("priv %p\n", priv);

	mutex_lock(&priv->lock);
	while (!list_empty(&priv->maps)) {
		map = list_entry(priv->maps.next,
				 struct gntdev_grant_map, next);
		list_del(&map->next);
		gntdev_put_map(NULL /* already removed */, map);
	}
	WARN_ON(!list_empty(&priv->freeable_maps));
	mutex_unlock(&priv->lock);

#ifdef CONFIG_XEN_GNTDEV_DMABUF
	gntdev_dmabuf_fini(priv->dmabuf_priv);
#endif

	if (use_ptemod)
		mmu_notifier_unregister(&priv->mn, priv->mm);

	kfree(priv);
	return 0;
}

static long gntdev_ioctl_map_grant_ref(struct gntdev_priv *priv,
				       struct ioctl_gntdev_map_grant_ref __user *u)
{
	struct ioctl_gntdev_map_grant_ref op;
	struct gntdev_grant_map *map;
	int err;

	if (copy_from_user(&op, u, sizeof(op)) != 0)
		return -EFAULT;
	pr_debug("priv %p, add %d\n", priv, op.count);
	if (unlikely(op.count <= 0))
		return -EINVAL;

	err = -ENOMEM;
	map = gntdev_alloc_map(priv, op.count, 0 /* This is not a dma-buf. */);
	if (!map)
		return err;

	if (unlikely(gntdev_account_mapped_pages(op.count))) {
		pr_debug("can't map: over limit\n");
		gntdev_put_map(NULL, map);
		return err;
	}

	if (copy_from_user(map->grants, &u->refs,
			   sizeof(map->grants[0]) * op.count) != 0) {
		gntdev_put_map(NULL, map);
		return -EFAULT;
	}

	mutex_lock(&priv->lock);
	gntdev_add_map(priv, map);
	op.index = map->index << PAGE_SHIFT;
	mutex_unlock(&priv->lock);

	if (copy_to_user(u, &op, sizeof(op)) != 0)
		return -EFAULT;

	return 0;
}

static long gntdev_ioctl_unmap_grant_ref(struct gntdev_priv *priv,
					 struct ioctl_gntdev_unmap_grant_ref __user *u)
{
	struct ioctl_gntdev_unmap_grant_ref op;
	struct gntdev_grant_map *map;
	int err = -ENOENT;

	if (copy_from_user(&op, u, sizeof(op)) != 0)
		return -EFAULT;
	pr_debug("priv %p, del %d+%d\n", priv, (int)op.index, (int)op.count);

	mutex_lock(&priv->lock);
	map = gntdev_find_map_index(priv, op.index >> PAGE_SHIFT, op.count);
	if (map) {
		list_del(&map->next);
		if (populate_freeable_maps)
			list_add_tail(&map->next, &priv->freeable_maps);
		err = 0;
	}
	mutex_unlock(&priv->lock);
	if (map)
		gntdev_put_map(priv, map);
	return err;
}

static long gntdev_ioctl_get_offset_for_vaddr(struct gntdev_priv *priv,
					      struct ioctl_gntdev_get_offset_for_vaddr __user *u)
{
	struct ioctl_gntdev_get_offset_for_vaddr op;
	struct vm_area_struct *vma;
	struct gntdev_grant_map *map;
	int rv = -EINVAL;

	if (copy_from_user(&op, u, sizeof(op)) != 0)
		return -EFAULT;
	pr_debug("priv %p, offset for vaddr %lx\n", priv, (unsigned long)op.vaddr);

	down_read(&current->mm->mmap_sem);
	vma = find_vma(current->mm, op.vaddr);
	if (!vma || vma->vm_ops != &gntdev_vmops)
		goto out_unlock;

	map = vma->vm_private_data;
	if (!map)
		goto out_unlock;

	op.offset = map->index << PAGE_SHIFT;
	op.count = map->count;
	rv = 0;

 out_unlock:
	up_read(&current->mm->mmap_sem);

	if (rv == 0 && copy_to_user(u, &op, sizeof(op)) != 0)
		return -EFAULT;
	return rv;
}

static long gntdev_ioctl_notify(struct gntdev_priv *priv, void __user *u)
{
	struct ioctl_gntdev_unmap_notify op;
	struct gntdev_grant_map *map;
	int rc;
	int out_flags;
	unsigned int out_event;

	if (copy_from_user(&op, u, sizeof(op)))
		return -EFAULT;

	if (op.action & ~(UNMAP_NOTIFY_CLEAR_BYTE|UNMAP_NOTIFY_SEND_EVENT))
		return -EINVAL;

	/* We need to grab a reference to the event channel we are going to use
	 * to send the notify before releasing the reference we may already have
	 * (if someone has called this ioctl twice). This is required so that
	 * it is possible to change the clear_byte part of the notification
	 * without disturbing the event channel part, which may now be the last
	 * reference to that event channel.
	 */
	if (op.action & UNMAP_NOTIFY_SEND_EVENT) {
		if (evtchn_get(op.event_channel_port))
			return -EINVAL;
	}

	out_flags = op.action;
	out_event = op.event_channel_port;

	mutex_lock(&priv->lock);

	list_for_each_entry(map, &priv->maps, next) {
		uint64_t begin = map->index << PAGE_SHIFT;
		uint64_t end = (map->index + map->count) << PAGE_SHIFT;
		if (op.index >= begin && op.index < end)
			goto found;
	}
	rc = -ENOENT;
	goto unlock_out;

 found:
	if ((op.action & UNMAP_NOTIFY_CLEAR_BYTE) &&
			(map->flags & GNTMAP_readonly)) {
		rc = -EINVAL;
		goto unlock_out;
	}

	out_flags = map->notify.flags;
	out_event = map->notify.event;

	map->notify.flags = op.action;
	map->notify.addr = op.index - (map->index << PAGE_SHIFT);
	map->notify.event = op.event_channel_port;

	rc = 0;

 unlock_out:
	mutex_unlock(&priv->lock);

	/* Drop the reference to the event channel we did not save in the map */
	if (out_flags & UNMAP_NOTIFY_SEND_EVENT)
		evtchn_put(out_event);

	return rc;
}

#define GNTDEV_COPY_BATCH 16

struct gntdev_copy_batch {
	struct gnttab_copy ops[GNTDEV_COPY_BATCH];
	struct page *pages[GNTDEV_COPY_BATCH];
	s16 __user *status[GNTDEV_COPY_BATCH];
	unsigned int nr_ops;
	unsigned int nr_pages;
};

static int gntdev_get_page(struct gntdev_copy_batch *batch, void __user *virt,
			   bool writeable, unsigned long *gfn)
{
	unsigned long addr = (unsigned long)virt;
	struct page *page;
	unsigned long xen_pfn;
	int ret;

	ret = get_user_pages_fast(addr, 1, writeable, &page);
	if (ret < 0)
		return ret;

	batch->pages[batch->nr_pages++] = page;

	xen_pfn = page_to_xen_pfn(page) + XEN_PFN_DOWN(addr & ~PAGE_MASK);
	*gfn = pfn_to_gfn(xen_pfn);

	return 0;
}

static void gntdev_put_pages(struct gntdev_copy_batch *batch)
{
	unsigned int i;

	for (i = 0; i < batch->nr_pages; i++)
		put_page(batch->pages[i]);
	batch->nr_pages = 0;
}

static int gntdev_copy(struct gntdev_copy_batch *batch)
{
	unsigned int i;

	gnttab_batch_copy(batch->ops, batch->nr_ops);
	gntdev_put_pages(batch);

	/*
	 * For each completed op, update the status if the op failed
	 * and all previous ops for the segment were successful.
	 */
	for (i = 0; i < batch->nr_ops; i++) {
		s16 status = batch->ops[i].status;
		s16 old_status;

		if (status == GNTST_okay)
			continue;

		if (__get_user(old_status, batch->status[i]))
			return -EFAULT;

		if (old_status != GNTST_okay)
			continue;

		if (__put_user(status, batch->status[i]))
			return -EFAULT;
	}

	batch->nr_ops = 0;
	return 0;
}

static int gntdev_grant_copy_seg(struct gntdev_copy_batch *batch,
				 struct gntdev_grant_copy_segment *seg,
				 s16 __user *status)
{
	uint16_t copied = 0;

	/*
	 * Disallow local -> local copies since there is only space in
	 * batch->pages for one page per-op and this would be a very
	 * expensive memcpy().
	 */
	if (!(seg->flags & (GNTCOPY_source_gref | GNTCOPY_dest_gref)))
		return -EINVAL;

	/* Can't cross page if source/dest is a grant ref. */
	if (seg->flags & GNTCOPY_source_gref) {
		if (seg->source.foreign.offset + seg->len > XEN_PAGE_SIZE)
			return -EINVAL;
	}
	if (seg->flags & GNTCOPY_dest_gref) {
		if (seg->dest.foreign.offset + seg->len > XEN_PAGE_SIZE)
			return -EINVAL;
	}

	if (put_user(GNTST_okay, status))
		return -EFAULT;

	while (copied < seg->len) {
		struct gnttab_copy *op;
		void __user *virt;
		size_t len, off;
		unsigned long gfn;
		int ret;

		if (batch->nr_ops >= GNTDEV_COPY_BATCH) {
			ret = gntdev_copy(batch);
			if (ret < 0)
				return ret;
		}

		len = seg->len - copied;

		op = &batch->ops[batch->nr_ops];
		op->flags = 0;

		if (seg->flags & GNTCOPY_source_gref) {
			op->source.u.ref = seg->source.foreign.ref;
			op->source.domid = seg->source.foreign.domid;
			op->source.offset = seg->source.foreign.offset + copied;
			op->flags |= GNTCOPY_source_gref;
		} else {
			virt = seg->source.virt + copied;
			off = (unsigned long)virt & ~XEN_PAGE_MASK;
			len = min(len, (size_t)XEN_PAGE_SIZE - off);

			ret = gntdev_get_page(batch, virt, false, &gfn);
			if (ret < 0)
				return ret;

			op->source.u.gmfn = gfn;
			op->source.domid = DOMID_SELF;
			op->source.offset = off;
		}

		if (seg->flags & GNTCOPY_dest_gref) {
			op->dest.u.ref = seg->dest.foreign.ref;
			op->dest.domid = seg->dest.foreign.domid;
			op->dest.offset = seg->dest.foreign.offset + copied;
			op->flags |= GNTCOPY_dest_gref;
		} else {
			virt = seg->dest.virt + copied;
			off = (unsigned long)virt & ~XEN_PAGE_MASK;
			len = min(len, (size_t)XEN_PAGE_SIZE - off);

			ret = gntdev_get_page(batch, virt, true, &gfn);
			if (ret < 0)
				return ret;

			op->dest.u.gmfn = gfn;
			op->dest.domid = DOMID_SELF;
			op->dest.offset = off;
		}

		op->len = len;
		copied += len;

		batch->status[batch->nr_ops] = status;
		batch->nr_ops++;
	}

	return 0;
}

static long gntdev_ioctl_grant_copy(struct gntdev_priv *priv, void __user *u)
{
	struct ioctl_gntdev_grant_copy copy;
	struct gntdev_copy_batch batch;
	unsigned int i;
	int ret = 0;

	if (copy_from_user(&copy, u, sizeof(copy)))
		return -EFAULT;

	batch.nr_ops = 0;
	batch.nr_pages = 0;

	for (i = 0; i < copy.count; i++) {
		struct gntdev_grant_copy_segment seg;

		if (copy_from_user(&seg, &copy.segments[i], sizeof(seg))) {
			ret = -EFAULT;
			goto out;
		}

		ret = gntdev_grant_copy_seg(&batch, &seg, &copy.segments[i].status);
		if (ret < 0)
			goto out;

		cond_resched();
	}
	if (batch.nr_ops)
		ret = gntdev_copy(&batch);
	return ret;

  out:
	gntdev_put_pages(&batch);
	return ret;
}

static long gntdev_ioctl(struct file *flip,
			 unsigned int cmd, unsigned long arg)
{
	struct gntdev_priv *priv = flip->private_data;
	void __user *ptr = (void __user *)arg;

	switch (cmd) {
	case IOCTL_GNTDEV_MAP_GRANT_REF:
		return gntdev_ioctl_map_grant_ref(priv, ptr);

	case IOCTL_GNTDEV_UNMAP_GRANT_REF:
		return gntdev_ioctl_unmap_grant_ref(priv, ptr);

	case IOCTL_GNTDEV_GET_OFFSET_FOR_VADDR:
		return gntdev_ioctl_get_offset_for_vaddr(priv, ptr);

	case IOCTL_GNTDEV_SET_UNMAP_NOTIFY:
		return gntdev_ioctl_notify(priv, ptr);

	case IOCTL_GNTDEV_GRANT_COPY:
		return gntdev_ioctl_grant_copy(priv, ptr);

#ifdef CONFIG_XEN_GNTDEV_DMABUF
	case IOCTL_GNTDEV_DMABUF_EXP_FROM_REFS:
		return gntdev_ioctl_dmabuf_exp_from_refs(priv, use_ptemod, ptr);

	case IOCTL_GNTDEV_DMABUF_EXP_WAIT_RELEASED:
		return gntdev_ioctl_dmabuf_exp_wait_released(priv, ptr);

	case IOCTL_GNTDEV_DMABUF_IMP_TO_REFS:
		return gntdev_ioctl_dmabuf_imp_to_refs(priv, ptr);

	case IOCTL_GNTDEV_DMABUF_IMP_RELEASE:
		return gntdev_ioctl_dmabuf_imp_release(priv, ptr);
#endif

	default:
		pr_debug("priv %p, unknown cmd %x\n", priv, cmd);
		return -ENOIOCTLCMD;
	}

	return 0;
}

static int gntdev_mmap(struct file *flip, struct vm_area_struct *vma)
{
	struct gntdev_priv *priv = flip->private_data;
	int index = vma->vm_pgoff;
	int count = vma_pages(vma);
	struct gntdev_grant_map *map;
	int i, err = -EINVAL;

	if ((vma->vm_flags & VM_WRITE) && !(vma->vm_flags & VM_SHARED))
		return -EINVAL;

	pr_debug("map %d+%d at %lx (pgoff %lx)\n",
			index, count, vma->vm_start, vma->vm_pgoff);

	mutex_lock(&priv->lock);
	map = gntdev_find_map_index(priv, index, count);
	if (!map)
		goto unlock_out;
	if (use_ptemod && map->vma)
		goto unlock_out;
	if (use_ptemod && priv->mm != vma->vm_mm) {
		pr_warn("Huh? Other mm?\n");
		goto unlock_out;
	}

	refcount_inc(&map->users);

	vma->vm_ops = &gntdev_vmops;

	vma->vm_flags |= VM_DONTEXPAND | VM_DONTDUMP | VM_MIXEDMAP;

	if (use_ptemod)
		vma->vm_flags |= VM_DONTCOPY;

	vma->vm_private_data = map;

	if (use_ptemod)
		map->vma = vma;

	if (map->flags) {
		if ((vma->vm_flags & VM_WRITE) &&
				(map->flags & GNTMAP_readonly))
			goto out_unlock_put;
	} else {
		map->flags = GNTMAP_host_map;
		if (!(vma->vm_flags & VM_WRITE))
			map->flags |= GNTMAP_readonly;
	}

	mutex_unlock(&priv->lock);

	if (use_ptemod) {
		map->pages_vm_start = vma->vm_start;
		err = apply_to_page_range(vma->vm_mm, vma->vm_start,
					  vma->vm_end - vma->vm_start,
					  find_grant_ptes, map);
		if (err) {
			pr_warn("find_grant_ptes() failure.\n");
			goto out_put_map;
		}
	}

	err = gntdev_map_grant_pages(map);
	if (err)
		goto out_put_map;

	if (!use_ptemod) {
		for (i = 0; i < count; i++) {
			err = vm_insert_page(vma, vma->vm_start + i*PAGE_SIZE,
				map->pages[i]);
			if (err)
				goto out_put_map;
		}
	} else {
#ifdef CONFIG_X86
		/*
		 * If the PTEs were not made special by the grant map
		 * hypercall, do so here.
		 *
		 * This is racy since the mapping is already visible
		 * to userspace but userspace should be well-behaved
		 * enough to not touch it until the mmap() call
		 * returns.
		 */
		if (!xen_feature(XENFEAT_gnttab_map_avail_bits)) {
			apply_to_page_range(vma->vm_mm, vma->vm_start,
					    vma->vm_end - vma->vm_start,
					    set_grant_ptes_as_special, NULL);
		}
#endif
	}

	return 0;

unlock_out:
	mutex_unlock(&priv->lock);
	return err;

out_unlock_put:
	mutex_unlock(&priv->lock);
out_put_map:
	if (use_ptemod) {
		map->vma = NULL;
		unmap_grant_pages(map, 0, map->count);
	}
	gntdev_put_map(priv, map);
	return err;
}

static const struct file_operations gntdev_fops = {
	.owner = THIS_MODULE,
	.open = gntdev_open,
	.release = gntdev_release,
	.mmap = gntdev_mmap,
	.unlocked_ioctl = gntdev_ioctl
};

static struct miscdevice gntdev_miscdev = {
	.minor        = MISC_DYNAMIC_MINOR,
	.name         = "xen/gntdev",
	.fops         = &gntdev_fops,
};

/* ------------------------------------------------------------------ */

static int __init gntdev_init(void)
{
	int err;

	if (!xen_domain())
		return -ENODEV;

	use_ptemod = !xen_feature(XENFEAT_auto_translated_physmap);

	err = misc_register(&gntdev_miscdev);
	if (err != 0) {
		pr_err("Could not register gntdev device\n");
		return err;
	}
	return 0;
}

static void __exit gntdev_exit(void)
{
	misc_deregister(&gntdev_miscdev);
}

module_init(gntdev_init);
module_exit(gntdev_exit);

/* ------------------------------------------------------------------ */<|MERGE_RESOLUTION|>--- conflicted
+++ resolved
@@ -492,27 +492,19 @@
 	return true;
 }
 
-<<<<<<< HEAD
-static void unmap_if_in_range(struct gntdev_grant_map *map,
-			      unsigned long start, unsigned long end)
-=======
 static int unmap_if_in_range(struct gntdev_grant_map *map,
 			      unsigned long start, unsigned long end,
 			      bool blockable)
->>>>>>> f9885ef8
 {
 	unsigned long mstart, mend;
 	int err;
 
-<<<<<<< HEAD
-=======
 	if (!in_range(map, start, end))
 		return 0;
 
 	if (!blockable)
 		return -EAGAIN;
 
->>>>>>> f9885ef8
 	mstart = max(start, map->vma->vm_start);
 	mend   = min(end,   map->vma->vm_end);
 	pr_debug("map %d+%d (%lx %lx), range %lx %lx, mrange %lx %lx\n",
@@ -536,30 +528,12 @@
 	struct gntdev_grant_map *map;
 	int ret = 0;
 
-<<<<<<< HEAD
-	/* TODO do we really need a mutex here? */
-=======
->>>>>>> f9885ef8
 	if (blockable)
 		mutex_lock(&priv->lock);
 	else if (!mutex_trylock(&priv->lock))
 		return -EAGAIN;
 
 	list_for_each_entry(map, &priv->maps, next) {
-<<<<<<< HEAD
-		if (in_range(map, start, end)) {
-			ret = -EAGAIN;
-			goto out_unlock;
-		}
-		unmap_if_in_range(map, start, end);
-	}
-	list_for_each_entry(map, &priv->freeable_maps, next) {
-		if (in_range(map, start, end)) {
-			ret = -EAGAIN;
-			goto out_unlock;
-		}
-		unmap_if_in_range(map, start, end);
-=======
 		ret = unmap_if_in_range(map, start, end, blockable);
 		if (ret)
 			goto out_unlock;
@@ -568,7 +542,6 @@
 		ret = unmap_if_in_range(map, start, end, blockable);
 		if (ret)
 			goto out_unlock;
->>>>>>> f9885ef8
 	}
 
 out_unlock:
