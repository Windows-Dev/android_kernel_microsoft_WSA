/**************************************************************************
 *
 * Copyright © 2009 VMware, Inc., Palo Alto, CA., USA
 * All Rights Reserved.
 *
 * Permission is hereby granted, free of charge, to any person obtaining a
 * copy of this software and associated documentation files (the
 * "Software"), to deal in the Software without restriction, including
 * without limitation the rights to use, copy, modify, merge, publish,
 * distribute, sub license, and/or sell copies of the Software, and to
 * permit persons to whom the Software is furnished to do so, subject to
 * the following conditions:
 *
 * The above copyright notice and this permission notice (including the
 * next paragraph) shall be included in all copies or substantial portions
 * of the Software.
 *
 * THE SOFTWARE IS PROVIDED "AS IS", WITHOUT WARRANTY OF ANY KIND, EXPRESS OR
 * IMPLIED, INCLUDING BUT NOT LIMITED TO THE WARRANTIES OF MERCHANTABILITY,
 * FITNESS FOR A PARTICULAR PURPOSE AND NON-INFRINGEMENT. IN NO EVENT SHALL
 * THE COPYRIGHT HOLDERS, AUTHORS AND/OR ITS SUPPLIERS BE LIABLE FOR ANY CLAIM,
 * DAMAGES OR OTHER LIABILITY, WHETHER IN AN ACTION OF CONTRACT, TORT OR
 * OTHERWISE, ARISING FROM, OUT OF OR IN CONNECTION WITH THE SOFTWARE OR THE
 * USE OR OTHER DEALINGS IN THE SOFTWARE.
 *
 **************************************************************************/

#ifndef _VMWGFX_DRV_H_
#define _VMWGFX_DRV_H_

#include "vmwgfx_reg.h"
#include <drm/drmP.h>
#include <drm/vmwgfx_drm.h>
#include <drm/drm_hashtab.h>
#include <linux/suspend.h>
#include <drm/ttm/ttm_bo_driver.h>
#include <drm/ttm/ttm_object.h>
#include <drm/ttm/ttm_lock.h>
#include <drm/ttm/ttm_execbuf_util.h>
#include <drm/ttm/ttm_module.h>
#include "vmwgfx_fence.h"

#define VMWGFX_DRIVER_DATE "20121114"
#define VMWGFX_DRIVER_MAJOR 2
#define VMWGFX_DRIVER_MINOR 5
#define VMWGFX_DRIVER_PATCHLEVEL 0
#define VMWGFX_FILE_PAGE_OFFSET 0x00100000
#define VMWGFX_FIFO_STATIC_SIZE (1024*1024)
#define VMWGFX_MAX_RELOCATIONS 2048
#define VMWGFX_MAX_VALIDATIONS 2048
#define VMWGFX_MAX_DISPLAYS 16
#define VMWGFX_CMD_BOUNCE_INIT_SIZE 32768
#define VMWGFX_ENABLE_SCREEN_TARGET_OTABLE 0

/*
 * Perhaps we should have sysfs entries for these.
 */
#define VMWGFX_NUM_GB_CONTEXT 256
#define VMWGFX_NUM_GB_SHADER 20000
#define VMWGFX_NUM_GB_SURFACE 32768
#define VMWGFX_NUM_GB_SCREEN_TARGET VMWGFX_MAX_DISPLAYS
#define VMWGFX_NUM_MOB (VMWGFX_NUM_GB_CONTEXT +\
			VMWGFX_NUM_GB_SHADER +\
			VMWGFX_NUM_GB_SURFACE +\
			VMWGFX_NUM_GB_SCREEN_TARGET)

#define VMW_PL_GMR TTM_PL_PRIV0
#define VMW_PL_FLAG_GMR TTM_PL_FLAG_PRIV0
#define VMW_PL_MOB TTM_PL_PRIV1
#define VMW_PL_FLAG_MOB TTM_PL_FLAG_PRIV1

#define VMW_RES_CONTEXT ttm_driver_type0
#define VMW_RES_SURFACE ttm_driver_type1
#define VMW_RES_STREAM ttm_driver_type2
#define VMW_RES_FENCE ttm_driver_type3
#define VMW_RES_SHADER ttm_driver_type4

struct vmw_compat_shader_manager;

struct vmw_fpriv {
	struct drm_master *locked_master;
	struct ttm_object_file *tfile;
	struct list_head fence_events;
	bool gb_aware;
	struct vmw_compat_shader_manager *shman;
};

struct vmw_dma_buffer {
	struct ttm_buffer_object base;
	struct list_head res_list;
};

/**
 * struct vmw_validate_buffer - Carries validation info about buffers.
 *
 * @base: Validation info for TTM.
 * @hash: Hash entry for quick lookup of the TTM buffer object.
 *
 * This structure contains also driver private validation info
 * on top of the info needed by TTM.
 */
struct vmw_validate_buffer {
	struct ttm_validate_buffer base;
	struct drm_hash_item hash;
	bool validate_as_mob;
};

struct vmw_res_func;
struct vmw_resource {
	struct kref kref;
	struct vmw_private *dev_priv;
	int id;
	bool avail;
	unsigned long backup_size;
	bool res_dirty; /* Protected by backup buffer reserved */
	bool backup_dirty; /* Protected by backup buffer reserved */
	struct vmw_dma_buffer *backup;
	unsigned long backup_offset;
	const struct vmw_res_func *func;
	struct list_head lru_head; /* Protected by the resource lock */
	struct list_head mob_head; /* Protected by @backup reserved */
	struct list_head binding_head; /* Protected by binding_mutex */
	void (*res_free) (struct vmw_resource *res);
	void (*hw_destroy) (struct vmw_resource *res);
};

enum vmw_res_type {
	vmw_res_context,
	vmw_res_surface,
	vmw_res_stream,
	vmw_res_shader,
	vmw_res_max
};

struct vmw_cursor_snooper {
	struct drm_crtc *crtc;
	size_t age;
	uint32_t *image;
};

struct vmw_framebuffer;
struct vmw_surface_offset;

struct vmw_surface {
	struct vmw_resource res;
	uint32_t flags;
	uint32_t format;
	uint32_t mip_levels[DRM_VMW_MAX_SURFACE_FACES];
	struct drm_vmw_size base_size;
	struct drm_vmw_size *sizes;
	uint32_t num_sizes;
	bool scanout;
	/* TODO so far just a extra pointer */
	struct vmw_cursor_snooper snooper;
	struct vmw_surface_offset *offsets;
	SVGA3dTextureFilter autogen_filter;
	uint32_t multisample_count;
};

struct vmw_marker_queue {
	struct list_head head;
	struct timespec lag;
	struct timespec lag_time;
	spinlock_t lock;
};

struct vmw_fifo_state {
	unsigned long reserved_size;
	__le32 *dynamic_buffer;
	__le32 *static_buffer;
	unsigned long static_buffer_size;
	bool using_bounce_buffer;
	uint32_t capabilities;
	struct mutex fifo_mutex;
	struct rw_semaphore rwsem;
	struct vmw_marker_queue marker_queue;
};

struct vmw_relocation {
	SVGAMobId *mob_loc;
	SVGAGuestPtr *location;
	uint32_t index;
};

/**
 * struct vmw_res_cache_entry - resource information cache entry
 *
 * @valid: Whether the entry is valid, which also implies that the execbuf
 * code holds a reference to the resource, and it's placed on the
 * validation list.
 * @handle: User-space handle of a resource.
 * @res: Non-ref-counted pointer to the resource.
 *
 * Used to avoid frequent repeated user-space handle lookups of the
 * same resource.
 */
struct vmw_res_cache_entry {
	bool valid;
	uint32_t handle;
	struct vmw_resource *res;
	struct vmw_resource_val_node *node;
};

/**
 * enum vmw_dma_map_mode - indicate how to perform TTM page dma mappings.
 */
enum vmw_dma_map_mode {
	vmw_dma_phys,           /* Use physical page addresses */
	vmw_dma_alloc_coherent, /* Use TTM coherent pages */
	vmw_dma_map_populate,   /* Unmap from DMA just after unpopulate */
	vmw_dma_map_bind,       /* Unmap from DMA just before unbind */
	vmw_dma_map_max
};

/**
 * struct vmw_sg_table - Scatter/gather table for binding, with additional
 * device-specific information.
 *
 * @sgt: Pointer to a struct sg_table with binding information
 * @num_regions: Number of regions with device-address contigous pages
 */
struct vmw_sg_table {
	enum vmw_dma_map_mode mode;
	struct page **pages;
	const dma_addr_t *addrs;
	struct sg_table *sgt;
	unsigned long num_regions;
	unsigned long num_pages;
};

/**
 * struct vmw_piter - Page iterator that iterates over a list of pages
 * and DMA addresses that could be either a scatter-gather list or
 * arrays
 *
 * @pages: Array of page pointers to the pages.
 * @addrs: DMA addresses to the pages if coherent pages are used.
 * @iter: Scatter-gather page iterator. Current position in SG list.
 * @i: Current position in arrays.
 * @num_pages: Number of pages total.
 * @next: Function to advance the iterator. Returns false if past the list
 * of pages, true otherwise.
 * @dma_address: Function to return the DMA address of the current page.
 */
struct vmw_piter {
	struct page **pages;
	const dma_addr_t *addrs;
	struct sg_page_iter iter;
	unsigned long i;
	unsigned long num_pages;
	bool (*next)(struct vmw_piter *);
	dma_addr_t (*dma_address)(struct vmw_piter *);
	struct page *(*page)(struct vmw_piter *);
};

/*
 * enum vmw_ctx_binding_type - abstract resource to context binding types
 */
enum vmw_ctx_binding_type {
	vmw_ctx_binding_shader,
	vmw_ctx_binding_rt,
	vmw_ctx_binding_tex,
	vmw_ctx_binding_max
};

/**
 * struct vmw_ctx_bindinfo - structure representing a single context binding
 *
 * @ctx: Pointer to the context structure. NULL means the binding is not
 * active.
 * @res: Non ref-counted pointer to the bound resource.
 * @bt: The binding type.
 * @i1: Union of information needed to unbind.
 */
struct vmw_ctx_bindinfo {
	struct vmw_resource *ctx;
	struct vmw_resource *res;
	enum vmw_ctx_binding_type bt;
	bool scrubbed;
	union {
		SVGA3dShaderType shader_type;
		SVGA3dRenderTargetType rt_type;
		uint32 texture_stage;
	} i1;
};

/**
 * struct vmw_ctx_binding - structure representing a single context binding
 *                        - suitable for tracking in a context
 *
 * @ctx_list: List head for context.
 * @res_list: List head for bound resource.
 * @bi: Binding info
 */
struct vmw_ctx_binding {
	struct list_head ctx_list;
	struct list_head res_list;
	struct vmw_ctx_bindinfo bi;
};


/**
 * struct vmw_ctx_binding_state - context binding state
 *
 * @list: linked list of individual bindings.
 * @render_targets: Render target bindings.
 * @texture_units: Texture units/samplers bindings.
 * @shaders: Shader bindings.
 *
 * Note that this structure also provides storage space for the individual
 * struct vmw_ctx_binding objects, so that no dynamic allocation is needed
 * for individual bindings.
 *
 */
struct vmw_ctx_binding_state {
	struct list_head list;
	struct vmw_ctx_binding render_targets[SVGA3D_RT_MAX];
	struct vmw_ctx_binding texture_units[SVGA3D_NUM_TEXTURE_UNITS];
	struct vmw_ctx_binding shaders[SVGA3D_SHADERTYPE_MAX];
};

struct vmw_sw_context{
	struct drm_open_hash res_ht;
	bool res_ht_initialized;
	bool kernel; /**< is the called made from the kernel */
	struct vmw_fpriv *fp;
	struct list_head validate_nodes;
	struct vmw_relocation relocs[VMWGFX_MAX_RELOCATIONS];
	uint32_t cur_reloc;
	struct vmw_validate_buffer val_bufs[VMWGFX_MAX_VALIDATIONS];
	uint32_t cur_val_buf;
	uint32_t *cmd_bounce;
	uint32_t cmd_bounce_size;
	struct list_head resource_list;
	uint32_t fence_flags;
	struct ttm_buffer_object *cur_query_bo;
	struct list_head res_relocations;
	uint32_t *buf_start;
	struct vmw_res_cache_entry res_cache[vmw_res_max];
	struct vmw_resource *last_query_ctx;
	bool needs_post_query_barrier;
	struct vmw_resource *error_resource;
	struct vmw_ctx_binding_state staged_bindings;
	struct list_head staged_shaders;
};

struct vmw_legacy_display;
struct vmw_overlay;

struct vmw_master {
	struct ttm_lock lock;
	struct mutex fb_surf_mutex;
	struct list_head fb_surf;
};

struct vmw_vga_topology_state {
	uint32_t width;
	uint32_t height;
	uint32_t primary;
	uint32_t pos_x;
	uint32_t pos_y;
};

struct vmw_private {
	struct ttm_bo_device bdev;
	struct ttm_bo_global_ref bo_global_ref;
	struct drm_global_reference mem_global_ref;

	struct vmw_fifo_state fifo;

	struct drm_device *dev;
	unsigned long vmw_chipset;
	unsigned int io_start;
	uint32_t vram_start;
	uint32_t vram_size;
	uint32_t prim_bb_mem;
	uint32_t mmio_start;
	uint32_t mmio_size;
	uint32_t fb_max_width;
	uint32_t fb_max_height;
	uint32_t initial_width;
	uint32_t initial_height;
	__le32 __iomem *mmio_virt;
	int mmio_mtrr;
	uint32_t capabilities;
	uint32_t max_gmr_ids;
	uint32_t max_gmr_pages;
	uint32_t max_mob_pages;
<<<<<<< HEAD
=======
	uint32_t max_mob_size;
>>>>>>> e3703f8c
	uint32_t memory_size;
	bool has_gmr;
	bool has_mob;
	struct mutex hw_mutex;

	/*
	 * VGA registers.
	 */

	struct vmw_vga_topology_state vga_save[VMWGFX_MAX_DISPLAYS];
	uint32_t vga_width;
	uint32_t vga_height;
	uint32_t vga_bpp;
	uint32_t vga_bpl;
	uint32_t vga_pitchlock;

	uint32_t num_displays;

	/*
	 * Framebuffer info.
	 */

	void *fb_info;
	struct vmw_legacy_display *ldu_priv;
	struct vmw_screen_object_display *sou_priv;
	struct vmw_overlay *overlay_priv;

	/*
	 * Context and surface management.
	 */

	rwlock_t resource_lock;
	struct idr res_idr[vmw_res_max];
	/*
	 * Block lastclose from racing with firstopen.
	 */

	struct mutex init_mutex;

	/*
	 * A resource manager for kernel-only surfaces and
	 * contexts.
	 */

	struct ttm_object_device *tdev;

	/*
	 * Fencing and IRQs.
	 */

	atomic_t marker_seq;
	wait_queue_head_t fence_queue;
	wait_queue_head_t fifo_queue;
	int fence_queue_waiters; /* Protected by hw_mutex */
	int goal_queue_waiters; /* Protected by hw_mutex */
	atomic_t fifo_queue_waiters;
	uint32_t last_read_seqno;
	spinlock_t irq_lock;
	struct vmw_fence_manager *fman;
	uint32_t irq_mask;

	/*
	 * Device state
	 */

	uint32_t traces_state;
	uint32_t enable_state;
	uint32_t config_done_state;

	/**
	 * Execbuf
	 */
	/**
	 * Protected by the cmdbuf mutex.
	 */

	struct vmw_sw_context ctx;
	struct mutex cmdbuf_mutex;
	struct mutex binding_mutex;

	/**
	 * Operating mode.
	 */

	bool stealth;
	bool enable_fb;

	/**
	 * Master management.
	 */

	struct vmw_master *active_master;
	struct vmw_master fbdev_master;
	struct notifier_block pm_nb;
	bool suspended;

	struct mutex release_mutex;
	uint32_t num_3d_resources;

	/*
	 * Query processing. These members
	 * are protected by the cmdbuf mutex.
	 */

	struct ttm_buffer_object *dummy_query_bo;
	struct ttm_buffer_object *pinned_bo;
	uint32_t query_cid;
	uint32_t query_cid_valid;
	bool dummy_query_bo_pinned;

	/*
	 * Surface swapping. The "surface_lru" list is protected by the
	 * resource lock in order to be able to destroy a surface and take
	 * it off the lru atomically. "used_memory_size" is currently
	 * protected by the cmdbuf mutex for simplicity.
	 */

	struct list_head res_lru[vmw_res_max];
	uint32_t used_memory_size;

	/*
	 * DMA mapping stuff.
	 */
	enum vmw_dma_map_mode map_mode;

	/*
	 * Guest Backed stuff
	 */
	struct ttm_buffer_object *otable_bo;
	struct vmw_otable *otables;
};

static inline struct vmw_surface *vmw_res_to_srf(struct vmw_resource *res)
{
	return container_of(res, struct vmw_surface, res);
}

static inline struct vmw_private *vmw_priv(struct drm_device *dev)
{
	return (struct vmw_private *)dev->dev_private;
}

static inline struct vmw_fpriv *vmw_fpriv(struct drm_file *file_priv)
{
	return (struct vmw_fpriv *)file_priv->driver_priv;
}

static inline struct vmw_master *vmw_master(struct drm_master *master)
{
	return (struct vmw_master *) master->driver_priv;
}

static inline void vmw_write(struct vmw_private *dev_priv,
			     unsigned int offset, uint32_t value)
{
	outl(offset, dev_priv->io_start + VMWGFX_INDEX_PORT);
	outl(value, dev_priv->io_start + VMWGFX_VALUE_PORT);
}

static inline uint32_t vmw_read(struct vmw_private *dev_priv,
				unsigned int offset)
{
	uint32_t val;

	outl(offset, dev_priv->io_start + VMWGFX_INDEX_PORT);
	val = inl(dev_priv->io_start + VMWGFX_VALUE_PORT);
	return val;
}

int vmw_3d_resource_inc(struct vmw_private *dev_priv, bool unhide_svga);
void vmw_3d_resource_dec(struct vmw_private *dev_priv, bool hide_svga);

/**
 * GMR utilities - vmwgfx_gmr.c
 */

extern int vmw_gmr_bind(struct vmw_private *dev_priv,
			const struct vmw_sg_table *vsgt,
			unsigned long num_pages,
			int gmr_id);
extern void vmw_gmr_unbind(struct vmw_private *dev_priv, int gmr_id);

/**
 * Resource utilities - vmwgfx_resource.c
 */
struct vmw_user_resource_conv;

extern void vmw_resource_unreference(struct vmw_resource **p_res);
extern struct vmw_resource *vmw_resource_reference(struct vmw_resource *res);
extern struct vmw_resource *
vmw_resource_reference_unless_doomed(struct vmw_resource *res);
extern int vmw_resource_validate(struct vmw_resource *res);
extern int vmw_resource_reserve(struct vmw_resource *res, bool no_backup);
extern bool vmw_resource_needs_backup(const struct vmw_resource *res);
extern int vmw_user_lookup_handle(struct vmw_private *dev_priv,
				  struct ttm_object_file *tfile,
				  uint32_t handle,
				  struct vmw_surface **out_surf,
				  struct vmw_dma_buffer **out_buf);
extern int vmw_user_resource_lookup_handle(
	struct vmw_private *dev_priv,
	struct ttm_object_file *tfile,
	uint32_t handle,
	const struct vmw_user_resource_conv *converter,
	struct vmw_resource **p_res);
extern void vmw_dmabuf_bo_free(struct ttm_buffer_object *bo);
extern int vmw_dmabuf_init(struct vmw_private *dev_priv,
			   struct vmw_dma_buffer *vmw_bo,
			   size_t size, struct ttm_placement *placement,
			   bool interuptable,
			   void (*bo_free) (struct ttm_buffer_object *bo));
extern int vmw_user_dmabuf_verify_access(struct ttm_buffer_object *bo,
				  struct ttm_object_file *tfile);
extern int vmw_user_dmabuf_alloc(struct vmw_private *dev_priv,
				 struct ttm_object_file *tfile,
				 uint32_t size,
				 bool shareable,
				 uint32_t *handle,
				 struct vmw_dma_buffer **p_dma_buf);
extern int vmw_user_dmabuf_reference(struct ttm_object_file *tfile,
				     struct vmw_dma_buffer *dma_buf,
				     uint32_t *handle);
extern int vmw_dmabuf_alloc_ioctl(struct drm_device *dev, void *data,
				  struct drm_file *file_priv);
extern int vmw_dmabuf_unref_ioctl(struct drm_device *dev, void *data,
				  struct drm_file *file_priv);
extern int vmw_user_dmabuf_synccpu_ioctl(struct drm_device *dev, void *data,
					 struct drm_file *file_priv);
extern uint32_t vmw_dmabuf_validate_node(struct ttm_buffer_object *bo,
					 uint32_t cur_validate_node);
extern void vmw_dmabuf_validate_clear(struct ttm_buffer_object *bo);
extern int vmw_user_dmabuf_lookup(struct ttm_object_file *tfile,
				  uint32_t id, struct vmw_dma_buffer **out);
extern int vmw_stream_claim_ioctl(struct drm_device *dev, void *data,
				  struct drm_file *file_priv);
extern int vmw_stream_unref_ioctl(struct drm_device *dev, void *data,
				  struct drm_file *file_priv);
extern int vmw_user_stream_lookup(struct vmw_private *dev_priv,
				  struct ttm_object_file *tfile,
				  uint32_t *inout_id,
				  struct vmw_resource **out);
extern void vmw_resource_unreserve(struct vmw_resource *res,
				   struct vmw_dma_buffer *new_backup,
				   unsigned long new_backup_offset);
extern void vmw_resource_move_notify(struct ttm_buffer_object *bo,
				     struct ttm_mem_reg *mem);
extern void vmw_fence_single_bo(struct ttm_buffer_object *bo,
				struct vmw_fence_obj *fence);
extern void vmw_resource_evict_all(struct vmw_private *dev_priv);

/**
 * DMA buffer helper routines - vmwgfx_dmabuf.c
 */
extern int vmw_dmabuf_to_placement(struct vmw_private *vmw_priv,
				   struct vmw_dma_buffer *bo,
				   struct ttm_placement *placement,
				   bool interruptible);
extern int vmw_dmabuf_to_vram(struct vmw_private *dev_priv,
			      struct vmw_dma_buffer *buf,
			      bool pin, bool interruptible);
extern int vmw_dmabuf_to_vram_or_gmr(struct vmw_private *dev_priv,
				     struct vmw_dma_buffer *buf,
				     bool pin, bool interruptible);
extern int vmw_dmabuf_to_start_of_vram(struct vmw_private *vmw_priv,
				       struct vmw_dma_buffer *bo,
				       bool pin, bool interruptible);
extern int vmw_dmabuf_unpin(struct vmw_private *vmw_priv,
			    struct vmw_dma_buffer *bo,
			    bool interruptible);
extern void vmw_bo_get_guest_ptr(const struct ttm_buffer_object *buf,
				 SVGAGuestPtr *ptr);
extern void vmw_bo_pin(struct ttm_buffer_object *bo, bool pin);

/**
 * Misc Ioctl functionality - vmwgfx_ioctl.c
 */

extern int vmw_getparam_ioctl(struct drm_device *dev, void *data,
			      struct drm_file *file_priv);
extern int vmw_get_cap_3d_ioctl(struct drm_device *dev, void *data,
				struct drm_file *file_priv);
extern int vmw_present_ioctl(struct drm_device *dev, void *data,
			     struct drm_file *file_priv);
extern int vmw_present_readback_ioctl(struct drm_device *dev, void *data,
				      struct drm_file *file_priv);
extern unsigned int vmw_fops_poll(struct file *filp,
				  struct poll_table_struct *wait);
extern ssize_t vmw_fops_read(struct file *filp, char __user *buffer,
			     size_t count, loff_t *offset);

/**
 * Fifo utilities - vmwgfx_fifo.c
 */

extern int vmw_fifo_init(struct vmw_private *dev_priv,
			 struct vmw_fifo_state *fifo);
extern void vmw_fifo_release(struct vmw_private *dev_priv,
			     struct vmw_fifo_state *fifo);
extern void *vmw_fifo_reserve(struct vmw_private *dev_priv, uint32_t bytes);
extern void vmw_fifo_commit(struct vmw_private *dev_priv, uint32_t bytes);
extern int vmw_fifo_send_fence(struct vmw_private *dev_priv,
			       uint32_t *seqno);
extern void vmw_fifo_ping_host(struct vmw_private *dev_priv, uint32_t reason);
extern bool vmw_fifo_have_3d(struct vmw_private *dev_priv);
extern bool vmw_fifo_have_pitchlock(struct vmw_private *dev_priv);
extern int vmw_fifo_emit_dummy_query(struct vmw_private *dev_priv,
				     uint32_t cid);

/**
 * TTM glue - vmwgfx_ttm_glue.c
 */

extern int vmw_ttm_global_init(struct vmw_private *dev_priv);
extern void vmw_ttm_global_release(struct vmw_private *dev_priv);
extern int vmw_mmap(struct file *filp, struct vm_area_struct *vma);

/**
 * TTM buffer object driver - vmwgfx_buffer.c
 */

extern const size_t vmw_tt_size;
extern struct ttm_placement vmw_vram_placement;
extern struct ttm_placement vmw_vram_ne_placement;
extern struct ttm_placement vmw_vram_sys_placement;
extern struct ttm_placement vmw_vram_gmr_placement;
extern struct ttm_placement vmw_vram_gmr_ne_placement;
extern struct ttm_placement vmw_sys_placement;
extern struct ttm_placement vmw_sys_ne_placement;
extern struct ttm_placement vmw_evictable_placement;
extern struct ttm_placement vmw_srf_placement;
extern struct ttm_placement vmw_mob_placement;
extern struct ttm_bo_driver vmw_bo_driver;
extern int vmw_dma_quiescent(struct drm_device *dev);
extern int vmw_bo_map_dma(struct ttm_buffer_object *bo);
extern void vmw_bo_unmap_dma(struct ttm_buffer_object *bo);
extern const struct vmw_sg_table *
vmw_bo_sg_table(struct ttm_buffer_object *bo);
extern void vmw_piter_start(struct vmw_piter *viter,
			    const struct vmw_sg_table *vsgt,
			    unsigned long p_offs);

/**
 * vmw_piter_next - Advance the iterator one page.
 *
 * @viter: Pointer to the iterator to advance.
 *
 * Returns false if past the list of pages, true otherwise.
 */
static inline bool vmw_piter_next(struct vmw_piter *viter)
{
	return viter->next(viter);
}

/**
 * vmw_piter_dma_addr - Return the DMA address of the current page.
 *
 * @viter: Pointer to the iterator
 *
 * Returns the DMA address of the page pointed to by @viter.
 */
static inline dma_addr_t vmw_piter_dma_addr(struct vmw_piter *viter)
{
	return viter->dma_address(viter);
}

/**
 * vmw_piter_page - Return a pointer to the current page.
 *
 * @viter: Pointer to the iterator
 *
 * Returns the DMA address of the page pointed to by @viter.
 */
static inline struct page *vmw_piter_page(struct vmw_piter *viter)
{
	return viter->page(viter);
}

/**
 * Command submission - vmwgfx_execbuf.c
 */

extern int vmw_execbuf_ioctl(struct drm_device *dev, void *data,
			     struct drm_file *file_priv);
extern int vmw_execbuf_process(struct drm_file *file_priv,
			       struct vmw_private *dev_priv,
			       void __user *user_commands,
			       void *kernel_commands,
			       uint32_t command_size,
			       uint64_t throttle_us,
			       struct drm_vmw_fence_rep __user
			       *user_fence_rep,
			       struct vmw_fence_obj **out_fence);
extern void __vmw_execbuf_release_pinned_bo(struct vmw_private *dev_priv,
					    struct vmw_fence_obj *fence);
extern void vmw_execbuf_release_pinned_bo(struct vmw_private *dev_priv);

extern int vmw_execbuf_fence_commands(struct drm_file *file_priv,
				      struct vmw_private *dev_priv,
				      struct vmw_fence_obj **p_fence,
				      uint32_t *p_handle);
extern void vmw_execbuf_copy_fence_user(struct vmw_private *dev_priv,
					struct vmw_fpriv *vmw_fp,
					int ret,
					struct drm_vmw_fence_rep __user
					*user_fence_rep,
					struct vmw_fence_obj *fence,
					uint32_t fence_handle);

/**
 * IRQs and wating - vmwgfx_irq.c
 */

extern irqreturn_t vmw_irq_handler(int irq, void *arg);
extern int vmw_wait_seqno(struct vmw_private *dev_priv, bool lazy,
			     uint32_t seqno, bool interruptible,
			     unsigned long timeout);
extern void vmw_irq_preinstall(struct drm_device *dev);
extern int vmw_irq_postinstall(struct drm_device *dev);
extern void vmw_irq_uninstall(struct drm_device *dev);
extern bool vmw_seqno_passed(struct vmw_private *dev_priv,
				uint32_t seqno);
extern int vmw_fallback_wait(struct vmw_private *dev_priv,
			     bool lazy,
			     bool fifo_idle,
			     uint32_t seqno,
			     bool interruptible,
			     unsigned long timeout);
extern void vmw_update_seqno(struct vmw_private *dev_priv,
				struct vmw_fifo_state *fifo_state);
extern void vmw_seqno_waiter_add(struct vmw_private *dev_priv);
extern void vmw_seqno_waiter_remove(struct vmw_private *dev_priv);
extern void vmw_goal_waiter_add(struct vmw_private *dev_priv);
extern void vmw_goal_waiter_remove(struct vmw_private *dev_priv);

/**
 * Rudimentary fence-like objects currently used only for throttling -
 * vmwgfx_marker.c
 */

extern void vmw_marker_queue_init(struct vmw_marker_queue *queue);
extern void vmw_marker_queue_takedown(struct vmw_marker_queue *queue);
extern int vmw_marker_push(struct vmw_marker_queue *queue,
			  uint32_t seqno);
extern int vmw_marker_pull(struct vmw_marker_queue *queue,
			  uint32_t signaled_seqno);
extern int vmw_wait_lag(struct vmw_private *dev_priv,
			struct vmw_marker_queue *queue, uint32_t us);

/**
 * Kernel framebuffer - vmwgfx_fb.c
 */

int vmw_fb_init(struct vmw_private *vmw_priv);
int vmw_fb_close(struct vmw_private *dev_priv);
int vmw_fb_off(struct vmw_private *vmw_priv);
int vmw_fb_on(struct vmw_private *vmw_priv);

/**
 * Kernel modesetting - vmwgfx_kms.c
 */

int vmw_kms_init(struct vmw_private *dev_priv);
int vmw_kms_close(struct vmw_private *dev_priv);
int vmw_kms_save_vga(struct vmw_private *vmw_priv);
int vmw_kms_restore_vga(struct vmw_private *vmw_priv);
int vmw_kms_cursor_bypass_ioctl(struct drm_device *dev, void *data,
				struct drm_file *file_priv);
void vmw_kms_cursor_post_execbuf(struct vmw_private *dev_priv);
void vmw_kms_cursor_snoop(struct vmw_surface *srf,
			  struct ttm_object_file *tfile,
			  struct ttm_buffer_object *bo,
			  SVGA3dCmdHeader *header);
int vmw_kms_write_svga(struct vmw_private *vmw_priv,
		       unsigned width, unsigned height, unsigned pitch,
		       unsigned bpp, unsigned depth);
void vmw_kms_idle_workqueues(struct vmw_master *vmaster);
bool vmw_kms_validate_mode_vram(struct vmw_private *dev_priv,
				uint32_t pitch,
				uint32_t height);
u32 vmw_get_vblank_counter(struct drm_device *dev, int crtc);
int vmw_enable_vblank(struct drm_device *dev, int crtc);
void vmw_disable_vblank(struct drm_device *dev, int crtc);
int vmw_kms_present(struct vmw_private *dev_priv,
		    struct drm_file *file_priv,
		    struct vmw_framebuffer *vfb,
		    struct vmw_surface *surface,
		    uint32_t sid, int32_t destX, int32_t destY,
		    struct drm_vmw_rect *clips,
		    uint32_t num_clips);
int vmw_kms_readback(struct vmw_private *dev_priv,
		     struct drm_file *file_priv,
		     struct vmw_framebuffer *vfb,
		     struct drm_vmw_fence_rep __user *user_fence_rep,
		     struct drm_vmw_rect *clips,
		     uint32_t num_clips);
int vmw_kms_update_layout_ioctl(struct drm_device *dev, void *data,
				struct drm_file *file_priv);

int vmw_dumb_create(struct drm_file *file_priv,
		    struct drm_device *dev,
		    struct drm_mode_create_dumb *args);

int vmw_dumb_map_offset(struct drm_file *file_priv,
			struct drm_device *dev, uint32_t handle,
			uint64_t *offset);
int vmw_dumb_destroy(struct drm_file *file_priv,
		     struct drm_device *dev,
		     uint32_t handle);
/**
 * Overlay control - vmwgfx_overlay.c
 */

int vmw_overlay_init(struct vmw_private *dev_priv);
int vmw_overlay_close(struct vmw_private *dev_priv);
int vmw_overlay_ioctl(struct drm_device *dev, void *data,
		      struct drm_file *file_priv);
int vmw_overlay_stop_all(struct vmw_private *dev_priv);
int vmw_overlay_resume_all(struct vmw_private *dev_priv);
int vmw_overlay_pause_all(struct vmw_private *dev_priv);
int vmw_overlay_claim(struct vmw_private *dev_priv, uint32_t *out);
int vmw_overlay_unref(struct vmw_private *dev_priv, uint32_t stream_id);
int vmw_overlay_num_overlays(struct vmw_private *dev_priv);
int vmw_overlay_num_free_overlays(struct vmw_private *dev_priv);

/**
 * GMR Id manager
 */

extern const struct ttm_mem_type_manager_func vmw_gmrid_manager_func;

/**
 * Prime - vmwgfx_prime.c
 */

extern const struct dma_buf_ops vmw_prime_dmabuf_ops;
extern int vmw_prime_fd_to_handle(struct drm_device *dev,
				  struct drm_file *file_priv,
				  int fd, u32 *handle);
extern int vmw_prime_handle_to_fd(struct drm_device *dev,
				  struct drm_file *file_priv,
				  uint32_t handle, uint32_t flags,
				  int *prime_fd);

/*
 * MemoryOBject management -  vmwgfx_mob.c
 */
struct vmw_mob;
extern int vmw_mob_bind(struct vmw_private *dev_priv, struct vmw_mob *mob,
			const struct vmw_sg_table *vsgt,
			unsigned long num_data_pages, int32_t mob_id);
extern void vmw_mob_unbind(struct vmw_private *dev_priv,
			   struct vmw_mob *mob);
extern void vmw_mob_destroy(struct vmw_mob *mob);
extern struct vmw_mob *vmw_mob_create(unsigned long data_pages);
extern int vmw_otables_setup(struct vmw_private *dev_priv);
extern void vmw_otables_takedown(struct vmw_private *dev_priv);

/*
 * Context management - vmwgfx_context.c
 */

extern const struct vmw_user_resource_conv *user_context_converter;

extern struct vmw_resource *vmw_context_alloc(struct vmw_private *dev_priv);

extern int vmw_context_check(struct vmw_private *dev_priv,
			     struct ttm_object_file *tfile,
			     int id,
			     struct vmw_resource **p_res);
extern int vmw_context_define_ioctl(struct drm_device *dev, void *data,
				    struct drm_file *file_priv);
extern int vmw_context_destroy_ioctl(struct drm_device *dev, void *data,
				     struct drm_file *file_priv);
extern int vmw_context_binding_add(struct vmw_ctx_binding_state *cbs,
				   const struct vmw_ctx_bindinfo *ci);
extern void
vmw_context_binding_state_transfer(struct vmw_resource *res,
				   struct vmw_ctx_binding_state *cbs);
extern void vmw_context_binding_res_list_kill(struct list_head *head);
extern void vmw_context_binding_res_list_scrub(struct list_head *head);
extern int vmw_context_rebind_all(struct vmw_resource *ctx);
extern struct list_head *vmw_context_binding_list(struct vmw_resource *ctx);

/*
 * Surface management - vmwgfx_surface.c
 */

extern const struct vmw_user_resource_conv *user_surface_converter;

extern void vmw_surface_res_free(struct vmw_resource *res);
extern int vmw_surface_destroy_ioctl(struct drm_device *dev, void *data,
				     struct drm_file *file_priv);
extern int vmw_surface_define_ioctl(struct drm_device *dev, void *data,
				    struct drm_file *file_priv);
extern int vmw_surface_reference_ioctl(struct drm_device *dev, void *data,
				       struct drm_file *file_priv);
extern int vmw_gb_surface_define_ioctl(struct drm_device *dev, void *data,
				       struct drm_file *file_priv);
extern int vmw_gb_surface_reference_ioctl(struct drm_device *dev, void *data,
					  struct drm_file *file_priv);
extern int vmw_surface_check(struct vmw_private *dev_priv,
			     struct ttm_object_file *tfile,
			     uint32_t handle, int *id);
extern int vmw_surface_validate(struct vmw_private *dev_priv,
				struct vmw_surface *srf);

/*
 * Shader management - vmwgfx_shader.c
 */

extern const struct vmw_user_resource_conv *user_shader_converter;

extern int vmw_shader_define_ioctl(struct drm_device *dev, void *data,
				   struct drm_file *file_priv);
extern int vmw_shader_destroy_ioctl(struct drm_device *dev, void *data,
				    struct drm_file *file_priv);
extern int vmw_compat_shader_lookup(struct vmw_compat_shader_manager *man,
				    SVGA3dShaderType shader_type,
				    u32 *user_key);
extern void vmw_compat_shaders_commit(struct vmw_compat_shader_manager *man,
				      struct list_head *list);
extern void vmw_compat_shaders_revert(struct vmw_compat_shader_manager *man,
				      struct list_head *list);
extern int vmw_compat_shader_remove(struct vmw_compat_shader_manager *man,
				    u32 user_key,
				    SVGA3dShaderType shader_type,
				    struct list_head *list);
extern int vmw_compat_shader_add(struct vmw_compat_shader_manager *man,
				 u32 user_key, const void *bytecode,
				 SVGA3dShaderType shader_type,
				 size_t size,
				 struct ttm_object_file *tfile,
				 struct list_head *list);
extern struct vmw_compat_shader_manager *
vmw_compat_shader_man_create(struct vmw_private *dev_priv);
extern void
vmw_compat_shader_man_destroy(struct vmw_compat_shader_manager *man);


/**
 * Inline helper functions
 */

static inline void vmw_surface_unreference(struct vmw_surface **srf)
{
	struct vmw_surface *tmp_srf = *srf;
	struct vmw_resource *res = &tmp_srf->res;
	*srf = NULL;

	vmw_resource_unreference(&res);
}

static inline struct vmw_surface *vmw_surface_reference(struct vmw_surface *srf)
{
	(void) vmw_resource_reference(&srf->res);
	return srf;
}

static inline void vmw_dmabuf_unreference(struct vmw_dma_buffer **buf)
{
	struct vmw_dma_buffer *tmp_buf = *buf;

	*buf = NULL;
	if (tmp_buf != NULL) {
		struct ttm_buffer_object *bo = &tmp_buf->base;

		ttm_bo_unref(&bo);
	}
}

static inline struct vmw_dma_buffer *vmw_dmabuf_reference(struct vmw_dma_buffer *buf)
{
	if (ttm_bo_reference(&buf->base))
		return buf;
	return NULL;
}

static inline struct ttm_mem_global *vmw_mem_glob(struct vmw_private *dev_priv)
{
	return (struct ttm_mem_global *) dev_priv->mem_global_ref.object;
}
#endif<|MERGE_RESOLUTION|>--- conflicted
+++ resolved
@@ -386,10 +386,7 @@
 	uint32_t max_gmr_ids;
 	uint32_t max_gmr_pages;
 	uint32_t max_mob_pages;
-<<<<<<< HEAD
-=======
 	uint32_t max_mob_size;
->>>>>>> e3703f8c
 	uint32_t memory_size;
 	bool has_gmr;
 	bool has_mob;
