--- conflicted
+++ resolved
@@ -225,10 +225,7 @@
 	int pin_out = d->hwirq;
 	int parent_hwirq = d->parent_data->hwirq;
 	enum pdc_irq_config_bits pdc_type;
-<<<<<<< HEAD
-=======
 	enum pdc_irq_config_bits old_pdc_type;
->>>>>>> b1313fe5
 	int ret;
 
 	if (pin_out == GPIO_NO_WAKE_IRQ)
@@ -261,14 +258,11 @@
 	old_pdc_type = pdc_reg_read(IRQ_i_CFG, pin_out);
 	pdc_reg_write(IRQ_i_CFG, pin_out, pdc_type);
 
-<<<<<<< HEAD
 	/* Additionally, configure (only) the GPIO in the f/w */
 	ret = spi_configure_type(parent_hwirq, type);
 	if (ret)
 		return ret;
 
-	return irq_chip_set_type_parent(d, type);
-=======
 	ret = irq_chip_set_type_parent(d, type);
 	if (ret)
 		return ret;
@@ -286,7 +280,6 @@
 		irq_chip_set_parent_state(d, IRQCHIP_STATE_PENDING, false);
 
 	return 0;
->>>>>>> b1313fe5
 }
 
 static struct irq_chip qcom_pdc_gic_chip = {
