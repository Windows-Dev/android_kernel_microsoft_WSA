menu "Platform support"

source "arch/powerpc/platforms/powernv/Kconfig"
source "arch/powerpc/platforms/pseries/Kconfig"
source "arch/powerpc/platforms/iseries/Kconfig"
source "arch/powerpc/platforms/chrp/Kconfig"
source "arch/powerpc/platforms/512x/Kconfig"
source "arch/powerpc/platforms/52xx/Kconfig"
source "arch/powerpc/platforms/powermac/Kconfig"
source "arch/powerpc/platforms/prep/Kconfig"
source "arch/powerpc/platforms/maple/Kconfig"
source "arch/powerpc/platforms/pasemi/Kconfig"
source "arch/powerpc/platforms/ps3/Kconfig"
source "arch/powerpc/platforms/cell/Kconfig"
source "arch/powerpc/platforms/8xx/Kconfig"
source "arch/powerpc/platforms/82xx/Kconfig"
source "arch/powerpc/platforms/83xx/Kconfig"
source "arch/powerpc/platforms/85xx/Kconfig"
source "arch/powerpc/platforms/86xx/Kconfig"
source "arch/powerpc/platforms/embedded6xx/Kconfig"
source "arch/powerpc/platforms/44x/Kconfig"
source "arch/powerpc/platforms/40x/Kconfig"
source "arch/powerpc/platforms/amigaone/Kconfig"
source "arch/powerpc/platforms/wsp/Kconfig"

config KVM_GUEST
	bool "KVM Guest support"
	default n
	---help---
	  This option enables various optimizations for running under the KVM
	  hypervisor. Overhead for the kernel when not running inside KVM should
	  be minimal.

	  In case of doubt, say Y

config PPC_NATIVE
	bool
	depends on 6xx || PPC64
	help
	  Support for running natively on the hardware, i.e. without
	  a hypervisor. This option is not user-selectable but should
	  be selected by all platforms that need it.

config PPC_OF_BOOT_TRAMPOLINE
	bool "Support booting from Open Firmware or yaboot"
	depends on 6xx || PPC64
	default y
	help
	  Support from booting from Open Firmware or yaboot using an
	  Open Firmware client interface. This enables the kernel to
	  communicate with open firmware to retrieve system information
	  such as the device tree.

	  In case of doubt, say Y

config UDBG_RTAS_CONSOLE
	bool "RTAS based debug console"
	depends on PPC_RTAS
	default n

config PPC_SMP_MUXED_IPI
	bool
	help
	  Select this opton if your platform supports SMP and your
	  interrupt controller provides less than 4 interrupts to each
	  cpu.	This will enable the generic code to multiplex the 4
	  messages on to one ipi.

config PPC_UDBG_BEAT
	bool "BEAT based debug console"
	depends on PPC_CELLEB
	default n

config IPIC
	bool
	default n

config MPIC
	bool
	default n

config PPC_EPAPR_HV_PIC
	bool
	default n

config MPIC_WEIRD
	bool
	default n

config PPC_I8259
	bool
	default n

config U3_DART
	bool
	depends on PPC64
	default n

config PPC_RTAS
	bool
	default n

config RTAS_ERROR_LOGGING
	bool
	depends on PPC_RTAS
	default n

config PPC_RTAS_DAEMON
	bool
	depends on PPC_RTAS
	default n

config RTAS_PROC
	bool "Proc interface to RTAS"
	depends on PPC_RTAS
	default y

config RTAS_FLASH
	tristate "Firmware flash interface"
	depends on PPC64 && RTAS_PROC

config MMIO_NVRAM
	bool
	default n

config MPIC_U3_HT_IRQS
	bool
	default n

config MPIC_BROKEN_REGREAD
	bool
	depends on MPIC
	help
	  This option enables a MPIC driver workaround for some chips
	  that have a bug that causes some interrupt source information
	  to not read back properly. It is safe to use on other chips as
	  well, but enabling it uses about 8KB of memory to keep copies
	  of the register contents in software.

config IBMVIO
	depends on PPC_PSERIES || PPC_ISERIES
	bool
	default y

config IBMEBUS
	depends on PPC_PSERIES
	bool "Support for GX bus based adapters"
	help
	  Bus device driver for GX bus based adapters.

config PPC_MPC106
	bool
	default n

config PPC_970_NAP
	bool
	default n

config PPC_P7_NAP
	bool
	default n

config PPC_INDIRECT_IO
	bool
	select GENERIC_IOMAP

config PPC_INDIRECT_PIO
	bool
	select PPC_INDIRECT_IO

config PPC_INDIRECT_MMIO
	bool
	select PPC_INDIRECT_IO

config PPC_IO_WORKAROUNDS
	bool

config GENERIC_IOMAP
	bool

source "drivers/cpufreq/Kconfig"

menu "CPU Frequency drivers"
	depends on CPU_FREQ

config CPU_FREQ_PMAC
	bool "Support for Apple PowerBooks"
	depends on ADB_PMU && PPC32
	select CPU_FREQ_TABLE
	help
	  This adds support for frequency switching on Apple PowerBooks,
	  this currently includes some models of iBook & Titanium
	  PowerBook.

config CPU_FREQ_PMAC64
	bool "Support for some Apple G5s"
	depends on PPC_PMAC && PPC64
	select CPU_FREQ_TABLE
	help
	  This adds support for frequency switching on Apple iMac G5,
	  and some of the more recent desktop G5 machines as well.

config PPC_PASEMI_CPUFREQ
	bool "Support for PA Semi PWRficient"
	depends on PPC_PASEMI
	default y
	select CPU_FREQ_TABLE
	help
	  This adds the support for frequency switching on PA Semi
	  PWRficient processors.

endmenu

config PPC601_SYNC_FIX
	bool "Workarounds for PPC601 bugs"
	depends on 6xx && (PPC_PREP || PPC_PMAC)
	help
	  Some versions of the PPC601 (the first PowerPC chip) have bugs which
	  mean that extra synchronization instructions are required near
	  certain instructions, typically those that make major changes to the
	  CPU state.  These extra instructions reduce performance slightly.
	  If you say N here, these extra instructions will not be included,
	  resulting in a kernel which will run faster but may not run at all
	  on some systems with the PPC601 chip.

	  If in doubt, say Y here.

config TAU
	bool "On-chip CPU temperature sensor support"
	depends on 6xx
	help
	  G3 and G4 processors have an on-chip temperature sensor called the
	  'Thermal Assist Unit (TAU)', which, in theory, can measure the on-die
	  temperature within 2-4 degrees Celsius. This option shows the current
	  on-die temperature in /proc/cpuinfo if the cpu supports it.

	  Unfortunately, on some chip revisions, this sensor is very inaccurate
	  and in many cases, does not work at all, so don't assume the cpu
	  temp is actually what /proc/cpuinfo says it is.

config TAU_INT
	bool "Interrupt driven TAU driver (DANGEROUS)"
	depends on TAU
	---help---
	  The TAU supports an interrupt driven mode which causes an interrupt
	  whenever the temperature goes out of range. This is the fastest way
	  to get notified the temp has exceeded a range. With this option off,
	  a timer is used to re-check the temperature periodically.

	  However, on some cpus it appears that the TAU interrupt hardware
	  is buggy and can cause a situation which would lead unexplained hard
	  lockups.

	  Unless you are extending the TAU driver, or enjoy kernel/hardware
	  debugging, leave this option off.

config TAU_AVERAGE
	bool "Average high and low temp"
	depends on TAU
	---help---
	  The TAU hardware can compare the temperature to an upper and lower
	  bound.  The default behavior is to show both the upper and lower
	  bound in /proc/cpuinfo. If the range is large, the temperature is
	  either changing a lot, or the TAU hardware is broken (likely on some
	  G4's). If the range is small (around 4 degrees), the temperature is
	  relatively stable.  If you say Y here, a single temperature value,
	  halfway between the upper and lower bounds, will be reported in
	  /proc/cpuinfo.

	  If in doubt, say N here.

config QUICC_ENGINE
	bool "Freescale QUICC Engine (QE) Support"
	depends on FSL_SOC && PPC32
	select PPC_LIB_RHEAP
	select CRC32
	help
	  The QUICC Engine (QE) is a new generation of communications
	  coprocessors on Freescale embedded CPUs (akin to CPM in older chips).
	  Selecting this option means that you wish to build a kernel
	  for a machine with a QE coprocessor.

config QE_GPIO
	bool "QE GPIO support"
	depends on QUICC_ENGINE
	select GENERIC_GPIO
	select ARCH_REQUIRE_GPIOLIB
	help
	  Say Y here if you're going to use hardware that connects to the
	  QE GPIOs.

config CPM2
	bool "Enable support for the CPM2 (Communications Processor Module)"
	depends on (FSL_SOC_BOOKE && PPC32) || 8260
	select CPM
	select PPC_LIB_RHEAP
	select PPC_PCI_CHOICE
	select ARCH_REQUIRE_GPIOLIB
	select GENERIC_GPIO
	help
	  The CPM2 (Communications Processor Module) is a coprocessor on
	  embedded CPUs made by Freescale.  Selecting this option means that
	  you wish to build a kernel for a machine with a CPM2 coprocessor
	  on it (826x, 827x, 8560).

config AXON_RAM
	tristate "Axon DDR2 memory device driver"
	depends on PPC_IBM_CELL_BLADE && BLOCK
	default m
	help
	  It registers one block device per Axon's DDR2 memory bank found
	  on a system. Block devices are called axonram?, their major and
	  minor numbers are available in /proc/devices, /proc/partitions or
	  in /sys/block/axonram?/dev.

config FSL_ULI1575
	bool
	default n
	select GENERIC_ISA_DMA
	help
	  Supports for the ULI1575 PCIe south bridge that exists on some
	  Freescale reference boards. The boards all use the ULI in pretty
	  much the same way.

config CPM
	bool
	select PPC_CLOCK

config OF_RTC
	bool
	help
	  Uses information from the OF or flattened device tree to instantiate
	  platform devices for direct mapped RTC chips like the DS1742 or DS1743.

source "arch/powerpc/sysdev/bestcomm/Kconfig"

config SIMPLE_GPIO
	bool "Support for simple, memory-mapped GPIO controllers"
	depends on PPC
	select GENERIC_GPIO
	select ARCH_REQUIRE_GPIOLIB
	help
	  Say Y here to support simple, memory-mapped GPIO controllers.
	  These are usually BCSRs used to control board's switches, LEDs,
	  chip-selects, Ethernet/USB PHY's power and various other small
	  on-board peripherals.

config MCU_MPC8349EMITX
	bool "MPC8349E-mITX MCU driver"
<<<<<<< HEAD
	depends on I2C && PPC_83xx
=======
	depends on I2C=y && PPC_83xx
>>>>>>> 6fe4c6d4
	select GENERIC_GPIO
	select ARCH_REQUIRE_GPIOLIB
	help
	  Say Y here to enable soft power-off functionality on the Freescale
	  boards with the MPC8349E-mITX-compatible MCU chips. This driver will
	  also register MCU GPIOs with the generic GPIO API, so you'll able
	  to use MCU pins as GPIOs.

config XILINX_PCI
	bool "Xilinx PCI host bridge support"
	depends on PCI && XILINX_VIRTEX

endmenu<|MERGE_RESOLUTION|>--- conflicted
+++ resolved
@@ -347,11 +347,7 @@
 
 config MCU_MPC8349EMITX
 	bool "MPC8349E-mITX MCU driver"
-<<<<<<< HEAD
-	depends on I2C && PPC_83xx
-=======
 	depends on I2C=y && PPC_83xx
->>>>>>> 6fe4c6d4
 	select GENERIC_GPIO
 	select ARCH_REQUIRE_GPIOLIB
 	help
