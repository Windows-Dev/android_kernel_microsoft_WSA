/*
 * linux/arch/alpha/kernel/sys_marvel.c
 *
 * Marvel / IO7 support
 */

#include <linux/kernel.h>
#include <linux/types.h>
#include <linux/mm.h>
#include <linux/sched.h>
#include <linux/pci.h>
#include <linux/init.h>
#include <linux/bitops.h>

#include <asm/ptrace.h>
#include <asm/system.h>
#include <asm/dma.h>
#include <asm/irq.h>
#include <asm/mmu_context.h>
#include <asm/io.h>
#include <asm/pgtable.h>
#include <asm/core_marvel.h>
#include <asm/hwrpb.h>
#include <asm/tlbflush.h>
#include <asm/vga.h>
#include <asm/rtc.h>

#include "proto.h"
#include "err_impl.h"
#include "irq_impl.h"
#include "pci_impl.h"
#include "machvec_impl.h"

#if NR_IRQS < MARVEL_NR_IRQS
# error NR_IRQS < MARVEL_NR_IRQS !!!
#endif


/*
 * Interrupt handling.
 */
static void 
io7_device_interrupt(unsigned long vector)
{
	unsigned int pid;
	unsigned int irq;

	/*
	 * Vector is 0x800 + (interrupt)
	 *
	 * where (interrupt) is:
	 *
	 *	...16|15 14|13     4|3 0
	 *	-----+-----+--------+---
	 *	  PE |  0  |   irq  | 0
	 *
	 * where (irq) is 
	 *
	 *       0x0800 - 0x0ff0	 - 0x0800 + (LSI id << 4)
	 *	 0x1000 - 0x2ff0	 - 0x1000 + (MSI_DAT<8:0> << 4)
	 */
	pid = vector >> 16;
	irq = ((vector & 0xffff) - 0x800) >> 4;

	irq += 16;				/* offset for legacy */
	irq &= MARVEL_IRQ_VEC_IRQ_MASK;		/* not too many bits */
	irq |= pid << MARVEL_IRQ_VEC_PE_SHIFT;	/* merge the pid     */

	handle_irq(irq);
}

static volatile unsigned long *
io7_get_irq_ctl(unsigned int irq, struct io7 **pio7)
{
	volatile unsigned long *ctl;
	unsigned int pid;
	struct io7 *io7;

	pid = irq >> MARVEL_IRQ_VEC_PE_SHIFT;

	if (!(io7 = marvel_find_io7(pid))) {
		printk(KERN_ERR 
		       "%s for nonexistent io7 -- vec %x, pid %d\n",
		       __func__, irq, pid);
		return NULL;
	}

	irq &= MARVEL_IRQ_VEC_IRQ_MASK;	/* isolate the vector    */
	irq -= 16;			/* subtract legacy bias  */

	if (irq >= 0x180) {
		printk(KERN_ERR 
		       "%s for invalid irq -- pid %d adjusted irq %x\n",
		       __func__, pid, irq);
		return NULL;
	}

	ctl = &io7->csrs->PO7_LSI_CTL[irq & 0xff].csr; /* assume LSI */
	if (irq >= 0x80)	     	/* MSI */
		ctl = &io7->csrs->PO7_MSI_CTL[((irq - 0x80) >> 5) & 0x0f].csr;

	if (pio7) *pio7 = io7;
	return ctl;
}

static void
io7_enable_irq(struct irq_data *d)
{
	volatile unsigned long *ctl;
	unsigned int irq = d->irq;
	struct io7 *io7;

	ctl = io7_get_irq_ctl(irq, &io7);
	if (!ctl || !io7) {
		printk(KERN_ERR "%s: get_ctl failed for irq %x\n",
		       __func__, irq);
		return;
	}

	spin_lock(&io7->irq_lock);
	*ctl |= 1UL << 24;
	mb();
	*ctl;
	spin_unlock(&io7->irq_lock);
}

static void
io7_disable_irq(struct irq_data *d)
{
	volatile unsigned long *ctl;
	unsigned int irq = d->irq;
	struct io7 *io7;

	ctl = io7_get_irq_ctl(irq, &io7);
	if (!ctl || !io7) {
		printk(KERN_ERR "%s: get_ctl failed for irq %x\n",
		       __func__, irq);
		return;
	}

	spin_lock(&io7->irq_lock);
	*ctl &= ~(1UL << 24);
	mb();
	*ctl;
	spin_unlock(&io7->irq_lock);
}

static void
marvel_irq_noop(struct irq_data *d)
{
	return;
}

static struct irq_chip marvel_legacy_irq_type = {
	.name		= "LEGACY",
	.irq_mask	= marvel_irq_noop,
	.irq_unmask	= marvel_irq_noop,
};

static struct irq_chip io7_lsi_irq_type = {
	.name		= "LSI",
	.irq_unmask	= io7_enable_irq,
	.irq_mask	= io7_disable_irq,
	.irq_mask_ack	= io7_disable_irq,
};

static struct irq_chip io7_msi_irq_type = {
	.name		= "MSI",
	.irq_unmask	= io7_enable_irq,
	.irq_mask	= io7_disable_irq,
	.irq_ack	= marvel_irq_noop,
};

static void
io7_redirect_irq(struct io7 *io7, 
		 volatile unsigned long *csr, 
		 unsigned int where)
{
	unsigned long val;
	
	val = *csr;
	val &= ~(0x1ffUL << 24);		/* clear the target pid   */
	val |= ((unsigned long)where << 24);	/* set the new target pid */
	
	*csr = val;
	mb();
	*csr;
}

static void 
io7_redirect_one_lsi(struct io7 *io7, unsigned int which, unsigned int where)
{
	unsigned long val;

	/*
	 * LSI_CTL has target PID @ 14
	 */
	val = io7->csrs->PO7_LSI_CTL[which].csr;
	val &= ~(0x1ffUL << 14);		/* clear the target pid */
	val |= ((unsigned long)where << 14);	/* set the new target pid */

	io7->csrs->PO7_LSI_CTL[which].csr = val;
	mb();
	io7->csrs->PO7_LSI_CTL[which].csr;
}

static void 
io7_redirect_one_msi(struct io7 *io7, unsigned int which, unsigned int where)
{
	unsigned long val;

	/*
	 * MSI_CTL has target PID @ 14
	 */
	val = io7->csrs->PO7_MSI_CTL[which].csr;
	val &= ~(0x1ffUL << 14);		/* clear the target pid */
	val |= ((unsigned long)where << 14);	/* set the new target pid */

	io7->csrs->PO7_MSI_CTL[which].csr = val;
	mb();
	io7->csrs->PO7_MSI_CTL[which].csr;
}

static void __init
init_one_io7_lsi(struct io7 *io7, unsigned int which, unsigned int where)
{
	/*
	 * LSI_CTL has target PID @ 14
	 */
	io7->csrs->PO7_LSI_CTL[which].csr = ((unsigned long)where << 14);
	mb();
	io7->csrs->PO7_LSI_CTL[which].csr;
}

static void __init
init_one_io7_msi(struct io7 *io7, unsigned int which, unsigned int where)
{
	/*
	 * MSI_CTL has target PID @ 14
	 */
	io7->csrs->PO7_MSI_CTL[which].csr = ((unsigned long)where << 14);
	mb();
	io7->csrs->PO7_MSI_CTL[which].csr;
}

static void __init
init_io7_irqs(struct io7 *io7, 
	      struct irq_chip *lsi_ops,
	      struct irq_chip *msi_ops)
{
	long base = (io7->pe << MARVEL_IRQ_VEC_PE_SHIFT) + 16;
	long i;

	printk("Initializing interrupts for IO7 at PE %u - base %lx\n",
		io7->pe, base);

	/*
	 * Where should interrupts from this IO7 go?
	 *
	 * They really should be sent to the local CPU to avoid having to
	 * traverse the mesh, but if it's not an SMP kernel, they have to
	 * go to the boot CPU. Send them all to the boot CPU for now,
	 * as each secondary starts, it can redirect it's local device 
	 * interrupts.
	 */
	printk("  Interrupts reported to CPU at PE %u\n", boot_cpuid);

	spin_lock(&io7->irq_lock);

	/* set up the error irqs */
	io7_redirect_irq(io7, &io7->csrs->HLT_CTL.csr, boot_cpuid);
	io7_redirect_irq(io7, &io7->csrs->HPI_CTL.csr, boot_cpuid);
	io7_redirect_irq(io7, &io7->csrs->CRD_CTL.csr, boot_cpuid);
	io7_redirect_irq(io7, &io7->csrs->STV_CTL.csr, boot_cpuid);
	io7_redirect_irq(io7, &io7->csrs->HEI_CTL.csr, boot_cpuid);

	/* Set up the lsi irqs.  */
	for (i = 0; i < 128; ++i) {
<<<<<<< HEAD
		set_irq_chip_and_handler(base + i, lsi_ops, handle_level_irq);
=======
		irq_set_chip_and_handler(base + i, lsi_ops, handle_level_irq);
>>>>>>> 00b317a4
		irq_set_status_flags(i, IRQ_LEVEL);
	}

	/* Disable the implemented irqs in hardware.  */
	for (i = 0; i < 0x60; ++i) 
		init_one_io7_lsi(io7, i, boot_cpuid);

	init_one_io7_lsi(io7, 0x74, boot_cpuid);
	init_one_io7_lsi(io7, 0x75, boot_cpuid);


	/* Set up the msi irqs.  */
	for (i = 128; i < (128 + 512); ++i) {
<<<<<<< HEAD
		set_irq_chip_and_handler(base + i, msi_ops, handle_level_irq);
=======
		irq_set_chip_and_handler(base + i, msi_ops, handle_level_irq);
>>>>>>> 00b317a4
		irq_set_status_flags(i, IRQ_LEVEL);
	}

	for (i = 0; i < 16; ++i)
		init_one_io7_msi(io7, i, boot_cpuid);

	spin_unlock(&io7->irq_lock);
}

static void __init
marvel_init_irq(void)
{
	int i;
	struct io7 *io7 = NULL;

	/* Reserve the legacy irqs.  */
	for (i = 0; i < 16; ++i) {
		irq_set_chip_and_handler(i, &marvel_legacy_irq_type,
					 handle_level_irq);
	}

	/* Init the io7 irqs.  */
	for (io7 = NULL; (io7 = marvel_next_io7(io7)) != NULL; )
		init_io7_irqs(io7, &io7_lsi_irq_type, &io7_msi_irq_type);
}

static int 
marvel_map_irq(struct pci_dev *dev, u8 slot, u8 pin)
{
	struct pci_controller *hose = dev->sysdata;
	struct io7_port *io7_port = hose->sysdata;
	struct io7 *io7 = io7_port->io7;
	int msi_loc, msi_data_off;
	u16 msg_ctl;
	u16 msg_dat;
	u8 intline; 
	int irq;

	pci_read_config_byte(dev, PCI_INTERRUPT_LINE, &intline);
	irq = intline;

	msi_loc = pci_find_capability(dev, PCI_CAP_ID_MSI);
	msg_ctl = 0;
	if (msi_loc) 
		pci_read_config_word(dev, msi_loc + PCI_MSI_FLAGS, &msg_ctl);

	if (msg_ctl & PCI_MSI_FLAGS_ENABLE) {
 		msi_data_off = PCI_MSI_DATA_32;
		if (msg_ctl & PCI_MSI_FLAGS_64BIT) 
			msi_data_off = PCI_MSI_DATA_64;
		pci_read_config_word(dev, msi_loc + msi_data_off, &msg_dat);

		irq = msg_dat & 0x1ff;		/* we use msg_data<8:0> */
		irq += 0x80;			/* offset for lsi       */

#if 1
		printk("PCI:%d:%d:%d (hose %d) is using MSI\n",
		       dev->bus->number, 
		       PCI_SLOT(dev->devfn), 
		       PCI_FUNC(dev->devfn),
		       hose->index);
		printk("  %d message(s) from 0x%04x\n", 
		       1 << ((msg_ctl & PCI_MSI_FLAGS_QSIZE) >> 4),
		       msg_dat);
		printk("  reporting on %d IRQ(s) from %d (0x%x)\n", 
		       1 << ((msg_ctl & PCI_MSI_FLAGS_QSIZE) >> 4),
		       (irq + 16) | (io7->pe << MARVEL_IRQ_VEC_PE_SHIFT),
		       (irq + 16) | (io7->pe << MARVEL_IRQ_VEC_PE_SHIFT));
#endif

#if 0
		pci_write_config_word(dev, msi_loc + PCI_MSI_FLAGS,
				      msg_ctl & ~PCI_MSI_FLAGS_ENABLE);
		pci_read_config_byte(dev, PCI_INTERRUPT_LINE, &intline);
		irq = intline;

		printk("  forcing LSI interrupt on irq %d [0x%x]\n", irq, irq);
#endif
	}

	irq += 16;					/* offset for legacy */
	irq |= io7->pe << MARVEL_IRQ_VEC_PE_SHIFT;	/* merge the pid     */

	return irq; 
}

static void __init
marvel_init_pci(void)
{
	struct io7 *io7;

	marvel_register_error_handlers();

	pci_probe_only = 1;
	common_init_pci();
	locate_and_init_vga(NULL);

	/* Clear any io7 errors.  */
	for (io7 = NULL; (io7 = marvel_next_io7(io7)) != NULL; ) 
		io7_clear_errors(io7);
}

static void __init
marvel_init_rtc(void)
{
	init_rtc_irq();
}

struct marvel_rtc_time {
	struct rtc_time *time;
	int retval;
};

#ifdef CONFIG_SMP
static void
smp_get_rtc_time(void *data)
{
	struct marvel_rtc_time *mrt = data;
	mrt->retval = __get_rtc_time(mrt->time);
}

static void
smp_set_rtc_time(void *data)
{
	struct marvel_rtc_time *mrt = data;
	mrt->retval = __set_rtc_time(mrt->time);
}
#endif

static unsigned int
marvel_get_rtc_time(struct rtc_time *time)
{
#ifdef CONFIG_SMP
	struct marvel_rtc_time mrt;

	if (smp_processor_id() != boot_cpuid) {
		mrt.time = time;
		smp_call_function_single(boot_cpuid, smp_get_rtc_time, &mrt, 1);
		return mrt.retval;
	}
#endif
	return __get_rtc_time(time);
}

static int
marvel_set_rtc_time(struct rtc_time *time)
{
#ifdef CONFIG_SMP
	struct marvel_rtc_time mrt;

	if (smp_processor_id() != boot_cpuid) {
		mrt.time = time;
		smp_call_function_single(boot_cpuid, smp_set_rtc_time, &mrt, 1);
		return mrt.retval;
	}
#endif
	return __set_rtc_time(time);
}

static void
marvel_smp_callin(void)
{
	int cpuid = hard_smp_processor_id();
	struct io7 *io7 = marvel_find_io7(cpuid);
	unsigned int i;

	if (!io7)
		return;

	/* 
	 * There is a local IO7 - redirect all of its interrupts here.
	 */
	printk("Redirecting IO7 interrupts to local CPU at PE %u\n", cpuid);

	/* Redirect the error IRQS here.  */
	io7_redirect_irq(io7, &io7->csrs->HLT_CTL.csr, cpuid);
	io7_redirect_irq(io7, &io7->csrs->HPI_CTL.csr, cpuid);
	io7_redirect_irq(io7, &io7->csrs->CRD_CTL.csr, cpuid);
	io7_redirect_irq(io7, &io7->csrs->STV_CTL.csr, cpuid);
	io7_redirect_irq(io7, &io7->csrs->HEI_CTL.csr, cpuid);

	/* Redirect the implemented LSIs here.  */
	for (i = 0; i < 0x60; ++i) 
		io7_redirect_one_lsi(io7, i, cpuid);

	io7_redirect_one_lsi(io7, 0x74, cpuid);
	io7_redirect_one_lsi(io7, 0x75, cpuid);

	/* Redirect the MSIs here.  */
	for (i = 0; i < 16; ++i)
		io7_redirect_one_msi(io7, i, cpuid);
}

/*
 * System Vectors
 */
struct alpha_machine_vector marvel_ev7_mv __initmv = {
	.vector_name		= "MARVEL/EV7",
	DO_EV7_MMU,
	.rtc_port		= 0x70,
	.rtc_get_time		= marvel_get_rtc_time,
	.rtc_set_time		= marvel_set_rtc_time,
	DO_MARVEL_IO,
	.machine_check		= marvel_machine_check,
	.max_isa_dma_address	= ALPHA_MAX_ISA_DMA_ADDRESS,
	.min_io_address		= DEFAULT_IO_BASE,
	.min_mem_address	= DEFAULT_MEM_BASE,
	.pci_dac_offset		= IO7_DAC_OFFSET,

	.nr_irqs		= MARVEL_NR_IRQS,
	.device_interrupt	= io7_device_interrupt,

	.agp_info		= marvel_agp_info,

	.smp_callin		= marvel_smp_callin,
	.init_arch		= marvel_init_arch,
	.init_irq		= marvel_init_irq,
	.init_rtc		= marvel_init_rtc,
	.init_pci		= marvel_init_pci,
	.kill_arch		= marvel_kill_arch,
	.pci_map_irq		= marvel_map_irq,
	.pci_swizzle		= common_swizzle,

	.pa_to_nid		= marvel_pa_to_nid,
	.cpuid_to_nid		= marvel_cpuid_to_nid,
	.node_mem_start		= marvel_node_mem_start,
	.node_mem_size		= marvel_node_mem_size,
};
ALIAS_MV(marvel_ev7)<|MERGE_RESOLUTION|>--- conflicted
+++ resolved
@@ -277,11 +277,7 @@
 
 	/* Set up the lsi irqs.  */
 	for (i = 0; i < 128; ++i) {
-<<<<<<< HEAD
-		set_irq_chip_and_handler(base + i, lsi_ops, handle_level_irq);
-=======
 		irq_set_chip_and_handler(base + i, lsi_ops, handle_level_irq);
->>>>>>> 00b317a4
 		irq_set_status_flags(i, IRQ_LEVEL);
 	}
 
@@ -295,11 +291,7 @@
 
 	/* Set up the msi irqs.  */
 	for (i = 128; i < (128 + 512); ++i) {
-<<<<<<< HEAD
-		set_irq_chip_and_handler(base + i, msi_ops, handle_level_irq);
-=======
 		irq_set_chip_and_handler(base + i, msi_ops, handle_level_irq);
->>>>>>> 00b317a4
 		irq_set_status_flags(i, IRQ_LEVEL);
 	}
 
