// SPDX-License-Identifier: GPL-2.0
/*
 * INET		An implementation of the TCP/IP protocol suite for the LINUX
 *		operating system.  INET is implemented using the  BSD Socket
 *		interface as the means of communication with the user level.
 *
 *		Implementation of the Transmission Control Protocol(TCP).
 *
 * Authors:	Ross Biro
 *		Fred N. van Kempen, <waltje@uWalt.NL.Mugnet.ORG>
 *		Mark Evans, <evansmp@uhura.aston.ac.uk>
 *		Corey Minyard <wf-rch!minyard@relay.EU.net>
 *		Florian La Roche, <flla@stud.uni-sb.de>
 *		Charles Hedrick, <hedrick@klinzhai.rutgers.edu>
 *		Linus Torvalds, <torvalds@cs.helsinki.fi>
 *		Alan Cox, <gw4pts@gw4pts.ampr.org>
 *		Matthew Dillon, <dillon@apollo.west.oic.com>
 *		Arnt Gulbrandsen, <agulbra@nvg.unit.no>
 *		Jorge Cwik, <jorge@laser.satlink.net>
 */

/*
 * Changes:
 *		Pedro Roque	:	Fast Retransmit/Recovery.
 *					Two receive queues.
 *					Retransmit queue handled by TCP.
 *					Better retransmit timer handling.
 *					New congestion avoidance.
 *					Header prediction.
 *					Variable renaming.
 *
 *		Eric		:	Fast Retransmit.
 *		Randy Scott	:	MSS option defines.
 *		Eric Schenk	:	Fixes to slow start algorithm.
 *		Eric Schenk	:	Yet another double ACK bug.
 *		Eric Schenk	:	Delayed ACK bug fixes.
 *		Eric Schenk	:	Floyd style fast retrans war avoidance.
 *		David S. Miller	:	Don't allow zero congestion window.
 *		Eric Schenk	:	Fix retransmitter so that it sends
 *					next packet on ack of previous packet.
 *		Andi Kleen	:	Moved open_request checking here
 *					and process RSTs for open_requests.
 *		Andi Kleen	:	Better prune_queue, and other fixes.
 *		Andrey Savochkin:	Fix RTT measurements in the presence of
 *					timestamps.
 *		Andrey Savochkin:	Check sequence numbers correctly when
 *					removing SACKs due to in sequence incoming
 *					data segments.
 *		Andi Kleen:		Make sure we never ack data there is not
 *					enough room for. Also make this condition
 *					a fatal error if it might still happen.
 *		Andi Kleen:		Add tcp_measure_rcv_mss to make
 *					connections with MSS<min(MTU,ann. MSS)
 *					work without delayed acks.
 *		Andi Kleen:		Process packets with PSH set in the
 *					fast path.
 *		J Hadi Salim:		ECN support
 *	 	Andrei Gurtov,
 *		Pasi Sarolahti,
 *		Panu Kuhlberg:		Experimental audit of TCP (re)transmission
 *					engine. Lots of bugs are found.
 *		Pasi Sarolahti:		F-RTO for dealing with spurious RTOs
 */

#define pr_fmt(fmt) "TCP: " fmt

#include <linux/mm.h>
#include <linux/slab.h>
#include <linux/module.h>
#include <linux/sysctl.h>
#include <linux/kernel.h>
#include <linux/prefetch.h>
#include <net/dst.h>
#include <net/tcp.h>
#include <net/inet_common.h>
#include <linux/ipsec.h>
#include <asm/unaligned.h>
#include <linux/errqueue.h>
#include <trace/events/tcp.h>
#include <linux/jump_label_ratelimit.h>
#include <net/busy_poll.h>
#include <net/mptcp.h>

int sysctl_tcp_max_orphans __read_mostly = NR_FILE;

#define FLAG_DATA		0x01 /* Incoming frame contained data.		*/
#define FLAG_WIN_UPDATE		0x02 /* Incoming ACK was a window update.	*/
#define FLAG_DATA_ACKED		0x04 /* This ACK acknowledged new data.		*/
#define FLAG_RETRANS_DATA_ACKED	0x08 /* "" "" some of which was retransmitted.	*/
#define FLAG_SYN_ACKED		0x10 /* This ACK acknowledged SYN.		*/
#define FLAG_DATA_SACKED	0x20 /* New SACK.				*/
#define FLAG_ECE		0x40 /* ECE in this ACK				*/
#define FLAG_LOST_RETRANS	0x80 /* This ACK marks some retransmission lost */
#define FLAG_SLOWPATH		0x100 /* Do not skip RFC checks for window update.*/
#define FLAG_ORIG_SACK_ACKED	0x200 /* Never retransmitted data are (s)acked	*/
#define FLAG_SND_UNA_ADVANCED	0x400 /* Snd_una was changed (!= FLAG_DATA_ACKED) */
#define FLAG_DSACKING_ACK	0x800 /* SACK blocks contained D-SACK info */
#define FLAG_SET_XMIT_TIMER	0x1000 /* Set TLP or RTO timer */
#define FLAG_SACK_RENEGING	0x2000 /* snd_una advanced to a sacked seq */
#define FLAG_UPDATE_TS_RECENT	0x4000 /* tcp_replace_ts_recent() */
#define FLAG_NO_CHALLENGE_ACK	0x8000 /* do not call tcp_send_challenge_ack()	*/
#define FLAG_ACK_MAYBE_DELAYED	0x10000 /* Likely a delayed ACK */

#define FLAG_ACKED		(FLAG_DATA_ACKED|FLAG_SYN_ACKED)
#define FLAG_NOT_DUP		(FLAG_DATA|FLAG_WIN_UPDATE|FLAG_ACKED)
#define FLAG_CA_ALERT		(FLAG_DATA_SACKED|FLAG_ECE|FLAG_DSACKING_ACK)
#define FLAG_FORWARD_PROGRESS	(FLAG_ACKED|FLAG_DATA_SACKED)

#define TCP_REMNANT (TCP_FLAG_FIN|TCP_FLAG_URG|TCP_FLAG_SYN|TCP_FLAG_PSH)
#define TCP_HP_BITS (~(TCP_RESERVED_BITS|TCP_FLAG_PSH))

#define REXMIT_NONE	0 /* no loss recovery to do */
#define REXMIT_LOST	1 /* retransmit packets marked lost */
#define REXMIT_NEW	2 /* FRTO-style transmit of unsent/new packets */

#if IS_ENABLED(CONFIG_TLS_DEVICE)
static DEFINE_STATIC_KEY_DEFERRED_FALSE(clean_acked_data_enabled, HZ);

void clean_acked_data_enable(struct inet_connection_sock *icsk,
			     void (*cad)(struct sock *sk, u32 ack_seq))
{
	icsk->icsk_clean_acked = cad;
	static_branch_deferred_inc(&clean_acked_data_enabled);
}
EXPORT_SYMBOL_GPL(clean_acked_data_enable);

void clean_acked_data_disable(struct inet_connection_sock *icsk)
{
	static_branch_slow_dec_deferred(&clean_acked_data_enabled);
	icsk->icsk_clean_acked = NULL;
}
EXPORT_SYMBOL_GPL(clean_acked_data_disable);

void clean_acked_data_flush(void)
{
	static_key_deferred_flush(&clean_acked_data_enabled);
}
EXPORT_SYMBOL_GPL(clean_acked_data_flush);
#endif

static void tcp_gro_dev_warn(struct sock *sk, const struct sk_buff *skb,
			     unsigned int len)
{
	static bool __once __read_mostly;

	if (!__once) {
		struct net_device *dev;

		__once = true;

		rcu_read_lock();
		dev = dev_get_by_index_rcu(sock_net(sk), skb->skb_iif);
		if (!dev || len >= dev->mtu)
			pr_warn("%s: Driver has suspect GRO implementation, TCP performance may be compromised.\n",
				dev ? dev->name : "Unknown driver");
		rcu_read_unlock();
	}
}

/* Adapt the MSS value used to make delayed ack decision to the
 * real world.
 */
static void tcp_measure_rcv_mss(struct sock *sk, const struct sk_buff *skb)
{
	struct inet_connection_sock *icsk = inet_csk(sk);
	const unsigned int lss = icsk->icsk_ack.last_seg_size;
	unsigned int len;

	icsk->icsk_ack.last_seg_size = 0;

	/* skb->len may jitter because of SACKs, even if peer
	 * sends good full-sized frames.
	 */
	len = skb_shinfo(skb)->gso_size ? : skb->len;
	if (len >= icsk->icsk_ack.rcv_mss) {
		icsk->icsk_ack.rcv_mss = min_t(unsigned int, len,
					       tcp_sk(sk)->advmss);
		/* Account for possibly-removed options */
		if (unlikely(len > icsk->icsk_ack.rcv_mss +
				   MAX_TCP_OPTION_SPACE))
			tcp_gro_dev_warn(sk, skb, len);
	} else {
		/* Otherwise, we make more careful check taking into account,
		 * that SACKs block is variable.
		 *
		 * "len" is invariant segment length, including TCP header.
		 */
		len += skb->data - skb_transport_header(skb);
		if (len >= TCP_MSS_DEFAULT + sizeof(struct tcphdr) ||
		    /* If PSH is not set, packet should be
		     * full sized, provided peer TCP is not badly broken.
		     * This observation (if it is correct 8)) allows
		     * to handle super-low mtu links fairly.
		     */
		    (len >= TCP_MIN_MSS + sizeof(struct tcphdr) &&
		     !(tcp_flag_word(tcp_hdr(skb)) & TCP_REMNANT))) {
			/* Subtract also invariant (if peer is RFC compliant),
			 * tcp header plus fixed timestamp option length.
			 * Resulting "len" is MSS free of SACK jitter.
			 */
			len -= tcp_sk(sk)->tcp_header_len;
			icsk->icsk_ack.last_seg_size = len;
			if (len == lss) {
				icsk->icsk_ack.rcv_mss = len;
				return;
			}
		}
		if (icsk->icsk_ack.pending & ICSK_ACK_PUSHED)
			icsk->icsk_ack.pending |= ICSK_ACK_PUSHED2;
		icsk->icsk_ack.pending |= ICSK_ACK_PUSHED;
	}
}

static void tcp_incr_quickack(struct sock *sk, unsigned int max_quickacks)
{
	struct inet_connection_sock *icsk = inet_csk(sk);
	unsigned int quickacks = tcp_sk(sk)->rcv_wnd / (2 * icsk->icsk_ack.rcv_mss);

	if (quickacks == 0)
		quickacks = 2;
	quickacks = min(quickacks, max_quickacks);
	if (quickacks > icsk->icsk_ack.quick)
		icsk->icsk_ack.quick = quickacks;
}

void tcp_enter_quickack_mode(struct sock *sk, unsigned int max_quickacks)
{
	struct inet_connection_sock *icsk = inet_csk(sk);

	tcp_incr_quickack(sk, max_quickacks);
	inet_csk_exit_pingpong_mode(sk);
	icsk->icsk_ack.ato = TCP_ATO_MIN;
}
EXPORT_SYMBOL(tcp_enter_quickack_mode);

/* Send ACKs quickly, if "quick" count is not exhausted
 * and the session is not interactive.
 */

static bool tcp_in_quickack_mode(struct sock *sk)
{
	const struct inet_connection_sock *icsk = inet_csk(sk);
	const struct dst_entry *dst = __sk_dst_get(sk);

	return (dst && dst_metric(dst, RTAX_QUICKACK)) ||
		(icsk->icsk_ack.quick && !inet_csk_in_pingpong_mode(sk));
}

static void tcp_ecn_queue_cwr(struct tcp_sock *tp)
{
	if (tp->ecn_flags & TCP_ECN_OK)
		tp->ecn_flags |= TCP_ECN_QUEUE_CWR;
}

static void tcp_ecn_accept_cwr(struct sock *sk, const struct sk_buff *skb)
{
	if (tcp_hdr(skb)->cwr) {
		tcp_sk(sk)->ecn_flags &= ~TCP_ECN_DEMAND_CWR;

		/* If the sender is telling us it has entered CWR, then its
		 * cwnd may be very low (even just 1 packet), so we should ACK
		 * immediately.
		 */
		inet_csk(sk)->icsk_ack.pending |= ICSK_ACK_NOW;
	}
}

static void tcp_ecn_withdraw_cwr(struct tcp_sock *tp)
{
	tp->ecn_flags &= ~TCP_ECN_QUEUE_CWR;
}

static void __tcp_ecn_check_ce(struct sock *sk, const struct sk_buff *skb)
{
	struct tcp_sock *tp = tcp_sk(sk);

	switch (TCP_SKB_CB(skb)->ip_dsfield & INET_ECN_MASK) {
	case INET_ECN_NOT_ECT:
		/* Funny extension: if ECT is not set on a segment,
		 * and we already seen ECT on a previous segment,
		 * it is probably a retransmit.
		 */
		if (tp->ecn_flags & TCP_ECN_SEEN)
			tcp_enter_quickack_mode(sk, 2);
		break;
	case INET_ECN_CE:
		if (tcp_ca_needs_ecn(sk))
			tcp_ca_event(sk, CA_EVENT_ECN_IS_CE);

		if (!(tp->ecn_flags & TCP_ECN_DEMAND_CWR)) {
			/* Better not delay acks, sender can have a very low cwnd */
			tcp_enter_quickack_mode(sk, 2);
			tp->ecn_flags |= TCP_ECN_DEMAND_CWR;
		}
		tp->ecn_flags |= TCP_ECN_SEEN;
		break;
	default:
		if (tcp_ca_needs_ecn(sk))
			tcp_ca_event(sk, CA_EVENT_ECN_NO_CE);
		tp->ecn_flags |= TCP_ECN_SEEN;
		break;
	}
}

static void tcp_ecn_check_ce(struct sock *sk, const struct sk_buff *skb)
{
	if (tcp_sk(sk)->ecn_flags & TCP_ECN_OK)
		__tcp_ecn_check_ce(sk, skb);
}

static void tcp_ecn_rcv_synack(struct tcp_sock *tp, const struct tcphdr *th)
{
	if ((tp->ecn_flags & TCP_ECN_OK) && (!th->ece || th->cwr))
		tp->ecn_flags &= ~TCP_ECN_OK;
}

static void tcp_ecn_rcv_syn(struct tcp_sock *tp, const struct tcphdr *th)
{
	if ((tp->ecn_flags & TCP_ECN_OK) && (!th->ece || !th->cwr))
		tp->ecn_flags &= ~TCP_ECN_OK;
}

static bool tcp_ecn_rcv_ecn_echo(const struct tcp_sock *tp, const struct tcphdr *th)
{
	if (th->ece && !th->syn && (tp->ecn_flags & TCP_ECN_OK))
		return true;
	return false;
}

/* Buffer size and advertised window tuning.
 *
 * 1. Tuning sk->sk_sndbuf, when connection enters established state.
 */

static void tcp_sndbuf_expand(struct sock *sk)
{
	const struct tcp_sock *tp = tcp_sk(sk);
	const struct tcp_congestion_ops *ca_ops = inet_csk(sk)->icsk_ca_ops;
	int sndmem, per_mss;
	u32 nr_segs;

	/* Worst case is non GSO/TSO : each frame consumes one skb
	 * and skb->head is kmalloced using power of two area of memory
	 */
	per_mss = max_t(u32, tp->rx_opt.mss_clamp, tp->mss_cache) +
		  MAX_TCP_HEADER +
		  SKB_DATA_ALIGN(sizeof(struct skb_shared_info));

	per_mss = roundup_pow_of_two(per_mss) +
		  SKB_DATA_ALIGN(sizeof(struct sk_buff));

	nr_segs = max_t(u32, TCP_INIT_CWND, tp->snd_cwnd);
	nr_segs = max_t(u32, nr_segs, tp->reordering + 1);

	/* Fast Recovery (RFC 5681 3.2) :
	 * Cubic needs 1.7 factor, rounded to 2 to include
	 * extra cushion (application might react slowly to EPOLLOUT)
	 */
	sndmem = ca_ops->sndbuf_expand ? ca_ops->sndbuf_expand(sk) : 2;
	sndmem *= nr_segs * per_mss;

	if (sk->sk_sndbuf < sndmem)
		WRITE_ONCE(sk->sk_sndbuf,
			   min(sndmem, sock_net(sk)->ipv4.sysctl_tcp_wmem[2]));
}

/* 2. Tuning advertised window (window_clamp, rcv_ssthresh)
 *
 * All tcp_full_space() is split to two parts: "network" buffer, allocated
 * forward and advertised in receiver window (tp->rcv_wnd) and
 * "application buffer", required to isolate scheduling/application
 * latencies from network.
 * window_clamp is maximal advertised window. It can be less than
 * tcp_full_space(), in this case tcp_full_space() - window_clamp
 * is reserved for "application" buffer. The less window_clamp is
 * the smoother our behaviour from viewpoint of network, but the lower
 * throughput and the higher sensitivity of the connection to losses. 8)
 *
 * rcv_ssthresh is more strict window_clamp used at "slow start"
 * phase to predict further behaviour of this connection.
 * It is used for two goals:
 * - to enforce header prediction at sender, even when application
 *   requires some significant "application buffer". It is check #1.
 * - to prevent pruning of receive queue because of misprediction
 *   of receiver window. Check #2.
 *
 * The scheme does not work when sender sends good segments opening
 * window and then starts to feed us spaghetti. But it should work
 * in common situations. Otherwise, we have to rely on queue collapsing.
 */

/* Slow part of check#2. */
static int __tcp_grow_window(const struct sock *sk, const struct sk_buff *skb)
{
	struct tcp_sock *tp = tcp_sk(sk);
	/* Optimize this! */
	int truesize = tcp_win_from_space(sk, skb->truesize) >> 1;
	int window = tcp_win_from_space(sk, sock_net(sk)->ipv4.sysctl_tcp_rmem[2]) >> 1;

	while (tp->rcv_ssthresh <= window) {
		if (truesize <= skb->len)
			return 2 * inet_csk(sk)->icsk_ack.rcv_mss;

		truesize >>= 1;
		window >>= 1;
	}
	return 0;
}

static void tcp_grow_window(struct sock *sk, const struct sk_buff *skb)
{
	struct tcp_sock *tp = tcp_sk(sk);
	int room;

	room = min_t(int, tp->window_clamp, tcp_space(sk)) - tp->rcv_ssthresh;

	/* Check #1 */
	if (room > 0 && !tcp_under_memory_pressure(sk)) {
		int incr;

		/* Check #2. Increase window, if skb with such overhead
		 * will fit to rcvbuf in future.
		 */
		if (tcp_win_from_space(sk, skb->truesize) <= skb->len)
			incr = 2 * tp->advmss;
		else
			incr = __tcp_grow_window(sk, skb);

		if (incr) {
			incr = max_t(int, incr, 2 * skb->len);
			tp->rcv_ssthresh += min(room, incr);
			inet_csk(sk)->icsk_ack.quick |= 1;
		}
	}
}

/* 3. Try to fixup all. It is made immediately after connection enters
 *    established state.
 */
void tcp_init_buffer_space(struct sock *sk)
{
	int tcp_app_win = sock_net(sk)->ipv4.sysctl_tcp_app_win;
	struct tcp_sock *tp = tcp_sk(sk);
	int maxwin;

	if (!(sk->sk_userlocks & SOCK_SNDBUF_LOCK))
		tcp_sndbuf_expand(sk);

	tp->rcvq_space.space = min_t(u32, tp->rcv_wnd, TCP_INIT_CWND * tp->advmss);
	tcp_mstamp_refresh(tp);
	tp->rcvq_space.time = tp->tcp_mstamp;
	tp->rcvq_space.seq = tp->copied_seq;

	maxwin = tcp_full_space(sk);

	if (tp->window_clamp >= maxwin) {
		tp->window_clamp = maxwin;

		if (tcp_app_win && maxwin > 4 * tp->advmss)
			tp->window_clamp = max(maxwin -
					       (maxwin >> tcp_app_win),
					       4 * tp->advmss);
	}

	/* Force reservation of one segment. */
	if (tcp_app_win &&
	    tp->window_clamp > 2 * tp->advmss &&
	    tp->window_clamp + tp->advmss > maxwin)
		tp->window_clamp = max(2 * tp->advmss, maxwin - tp->advmss);

	tp->rcv_ssthresh = min(tp->rcv_ssthresh, tp->window_clamp);
	tp->snd_cwnd_stamp = tcp_jiffies32;
}

/* 4. Recalculate window clamp after socket hit its memory bounds. */
static void tcp_clamp_window(struct sock *sk)
{
	struct tcp_sock *tp = tcp_sk(sk);
	struct inet_connection_sock *icsk = inet_csk(sk);
	struct net *net = sock_net(sk);

	icsk->icsk_ack.quick = 0;

	if (sk->sk_rcvbuf < net->ipv4.sysctl_tcp_rmem[2] &&
	    !(sk->sk_userlocks & SOCK_RCVBUF_LOCK) &&
	    !tcp_under_memory_pressure(sk) &&
	    sk_memory_allocated(sk) < sk_prot_mem_limits(sk, 0)) {
		WRITE_ONCE(sk->sk_rcvbuf,
			   min(atomic_read(&sk->sk_rmem_alloc),
			       net->ipv4.sysctl_tcp_rmem[2]));
	}
	if (atomic_read(&sk->sk_rmem_alloc) > sk->sk_rcvbuf)
		tp->rcv_ssthresh = min(tp->window_clamp, 2U * tp->advmss);
}

/* Initialize RCV_MSS value.
 * RCV_MSS is an our guess about MSS used by the peer.
 * We haven't any direct information about the MSS.
 * It's better to underestimate the RCV_MSS rather than overestimate.
 * Overestimations make us ACKing less frequently than needed.
 * Underestimations are more easy to detect and fix by tcp_measure_rcv_mss().
 */
void tcp_initialize_rcv_mss(struct sock *sk)
{
	const struct tcp_sock *tp = tcp_sk(sk);
	unsigned int hint = min_t(unsigned int, tp->advmss, tp->mss_cache);

	hint = min(hint, tp->rcv_wnd / 2);
	hint = min(hint, TCP_MSS_DEFAULT);
	hint = max(hint, TCP_MIN_MSS);

	inet_csk(sk)->icsk_ack.rcv_mss = hint;
}
EXPORT_SYMBOL(tcp_initialize_rcv_mss);

/* Receiver "autotuning" code.
 *
 * The algorithm for RTT estimation w/o timestamps is based on
 * Dynamic Right-Sizing (DRS) by Wu Feng and Mike Fisk of LANL.
 * <http://public.lanl.gov/radiant/pubs.html#DRS>
 *
 * More detail on this code can be found at
 * <http://staff.psc.edu/jheffner/>,
 * though this reference is out of date.  A new paper
 * is pending.
 */
static void tcp_rcv_rtt_update(struct tcp_sock *tp, u32 sample, int win_dep)
{
	u32 new_sample = tp->rcv_rtt_est.rtt_us;
	long m = sample;

	if (new_sample != 0) {
		/* If we sample in larger samples in the non-timestamp
		 * case, we could grossly overestimate the RTT especially
		 * with chatty applications or bulk transfer apps which
		 * are stalled on filesystem I/O.
		 *
		 * Also, since we are only going for a minimum in the
		 * non-timestamp case, we do not smooth things out
		 * else with timestamps disabled convergence takes too
		 * long.
		 */
		if (!win_dep) {
			m -= (new_sample >> 3);
			new_sample += m;
		} else {
			m <<= 3;
			if (m < new_sample)
				new_sample = m;
		}
	} else {
		/* No previous measure. */
		new_sample = m << 3;
	}

	tp->rcv_rtt_est.rtt_us = new_sample;
}

static inline void tcp_rcv_rtt_measure(struct tcp_sock *tp)
{
	u32 delta_us;

	if (tp->rcv_rtt_est.time == 0)
		goto new_measure;
	if (before(tp->rcv_nxt, tp->rcv_rtt_est.seq))
		return;
	delta_us = tcp_stamp_us_delta(tp->tcp_mstamp, tp->rcv_rtt_est.time);
	if (!delta_us)
		delta_us = 1;
	tcp_rcv_rtt_update(tp, delta_us, 1);

new_measure:
	tp->rcv_rtt_est.seq = tp->rcv_nxt + tp->rcv_wnd;
	tp->rcv_rtt_est.time = tp->tcp_mstamp;
}

static inline void tcp_rcv_rtt_measure_ts(struct sock *sk,
					  const struct sk_buff *skb)
{
	struct tcp_sock *tp = tcp_sk(sk);

	if (tp->rx_opt.rcv_tsecr == tp->rcv_rtt_last_tsecr)
		return;
	tp->rcv_rtt_last_tsecr = tp->rx_opt.rcv_tsecr;

	if (TCP_SKB_CB(skb)->end_seq -
	    TCP_SKB_CB(skb)->seq >= inet_csk(sk)->icsk_ack.rcv_mss) {
		u32 delta = tcp_time_stamp(tp) - tp->rx_opt.rcv_tsecr;
		u32 delta_us;

		if (likely(delta < INT_MAX / (USEC_PER_SEC / TCP_TS_HZ))) {
			if (!delta)
				delta = 1;
			delta_us = delta * (USEC_PER_SEC / TCP_TS_HZ);
			tcp_rcv_rtt_update(tp, delta_us, 0);
		}
	}
}

/*
 * This function should be called every time data is copied to user space.
 * It calculates the appropriate TCP receive buffer space.
 */
void tcp_rcv_space_adjust(struct sock *sk)
{
	struct tcp_sock *tp = tcp_sk(sk);
	u32 copied;
	int time;

	trace_tcp_rcv_space_adjust(sk);

	tcp_mstamp_refresh(tp);
	time = tcp_stamp_us_delta(tp->tcp_mstamp, tp->rcvq_space.time);
	if (time < (tp->rcv_rtt_est.rtt_us >> 3) || tp->rcv_rtt_est.rtt_us == 0)
		return;

	/* Number of bytes copied to user in last RTT */
	copied = tp->copied_seq - tp->rcvq_space.seq;
	if (copied <= tp->rcvq_space.space)
		goto new_measure;

	/* A bit of theory :
	 * copied = bytes received in previous RTT, our base window
	 * To cope with packet losses, we need a 2x factor
	 * To cope with slow start, and sender growing its cwin by 100 %
	 * every RTT, we need a 4x factor, because the ACK we are sending
	 * now is for the next RTT, not the current one :
	 * <prev RTT . ><current RTT .. ><next RTT .... >
	 */

	if (sock_net(sk)->ipv4.sysctl_tcp_moderate_rcvbuf &&
	    !(sk->sk_userlocks & SOCK_RCVBUF_LOCK)) {
		int rcvmem, rcvbuf;
		u64 rcvwin, grow;

		/* minimal window to cope with packet losses, assuming
		 * steady state. Add some cushion because of small variations.
		 */
		rcvwin = ((u64)copied << 1) + 16 * tp->advmss;

		/* Accommodate for sender rate increase (eg. slow start) */
		grow = rcvwin * (copied - tp->rcvq_space.space);
		do_div(grow, tp->rcvq_space.space);
		rcvwin += (grow << 1);

		rcvmem = SKB_TRUESIZE(tp->advmss + MAX_TCP_HEADER);
		while (tcp_win_from_space(sk, rcvmem) < tp->advmss)
			rcvmem += 128;

		do_div(rcvwin, tp->advmss);
		rcvbuf = min_t(u64, rcvwin * rcvmem,
			       sock_net(sk)->ipv4.sysctl_tcp_rmem[2]);
		if (rcvbuf > sk->sk_rcvbuf) {
			WRITE_ONCE(sk->sk_rcvbuf, rcvbuf);

			/* Make the window clamp follow along.  */
			tp->window_clamp = tcp_win_from_space(sk, rcvbuf);
		}
	}
	tp->rcvq_space.space = copied;

new_measure:
	tp->rcvq_space.seq = tp->copied_seq;
	tp->rcvq_space.time = tp->tcp_mstamp;
}

/* There is something which you must keep in mind when you analyze the
 * behavior of the tp->ato delayed ack timeout interval.  When a
 * connection starts up, we want to ack as quickly as possible.  The
 * problem is that "good" TCP's do slow start at the beginning of data
 * transmission.  The means that until we send the first few ACK's the
 * sender will sit on his end and only queue most of his data, because
 * he can only send snd_cwnd unacked packets at any given time.  For
 * each ACK we send, he increments snd_cwnd and transmits more of his
 * queue.  -DaveM
 */
static void tcp_event_data_recv(struct sock *sk, struct sk_buff *skb)
{
	struct tcp_sock *tp = tcp_sk(sk);
	struct inet_connection_sock *icsk = inet_csk(sk);
	u32 now;

	inet_csk_schedule_ack(sk);

	tcp_measure_rcv_mss(sk, skb);

	tcp_rcv_rtt_measure(tp);

	now = tcp_jiffies32;

	if (!icsk->icsk_ack.ato) {
		/* The _first_ data packet received, initialize
		 * delayed ACK engine.
		 */
		tcp_incr_quickack(sk, TCP_MAX_QUICKACKS);
		icsk->icsk_ack.ato = TCP_ATO_MIN;
	} else {
		int m = now - icsk->icsk_ack.lrcvtime;

		if (m <= TCP_ATO_MIN / 2) {
			/* The fastest case is the first. */
			icsk->icsk_ack.ato = (icsk->icsk_ack.ato >> 1) + TCP_ATO_MIN / 2;
		} else if (m < icsk->icsk_ack.ato) {
			icsk->icsk_ack.ato = (icsk->icsk_ack.ato >> 1) + m;
			if (icsk->icsk_ack.ato > icsk->icsk_rto)
				icsk->icsk_ack.ato = icsk->icsk_rto;
		} else if (m > icsk->icsk_rto) {
			/* Too long gap. Apparently sender failed to
			 * restart window, so that we send ACKs quickly.
			 */
			tcp_incr_quickack(sk, TCP_MAX_QUICKACKS);
			sk_mem_reclaim(sk);
		}
	}
	icsk->icsk_ack.lrcvtime = now;

	tcp_ecn_check_ce(sk, skb);

	if (skb->len >= 128)
		tcp_grow_window(sk, skb);
}

/* Called to compute a smoothed rtt estimate. The data fed to this
 * routine either comes from timestamps, or from segments that were
 * known _not_ to have been retransmitted [see Karn/Partridge
 * Proceedings SIGCOMM 87]. The algorithm is from the SIGCOMM 88
 * piece by Van Jacobson.
 * NOTE: the next three routines used to be one big routine.
 * To save cycles in the RFC 1323 implementation it was better to break
 * it up into three procedures. -- erics
 */
static void tcp_rtt_estimator(struct sock *sk, long mrtt_us)
{
	struct tcp_sock *tp = tcp_sk(sk);
	long m = mrtt_us; /* RTT */
	u32 srtt = tp->srtt_us;

	/*	The following amusing code comes from Jacobson's
	 *	article in SIGCOMM '88.  Note that rtt and mdev
	 *	are scaled versions of rtt and mean deviation.
	 *	This is designed to be as fast as possible
	 *	m stands for "measurement".
	 *
	 *	On a 1990 paper the rto value is changed to:
	 *	RTO = rtt + 4 * mdev
	 *
	 * Funny. This algorithm seems to be very broken.
	 * These formulae increase RTO, when it should be decreased, increase
	 * too slowly, when it should be increased quickly, decrease too quickly
	 * etc. I guess in BSD RTO takes ONE value, so that it is absolutely
	 * does not matter how to _calculate_ it. Seems, it was trap
	 * that VJ failed to avoid. 8)
	 */
	if (srtt != 0) {
		m -= (srtt >> 3);	/* m is now error in rtt est */
		srtt += m;		/* rtt = 7/8 rtt + 1/8 new */
		if (m < 0) {
			m = -m;		/* m is now abs(error) */
			m -= (tp->mdev_us >> 2);   /* similar update on mdev */
			/* This is similar to one of Eifel findings.
			 * Eifel blocks mdev updates when rtt decreases.
			 * This solution is a bit different: we use finer gain
			 * for mdev in this case (alpha*beta).
			 * Like Eifel it also prevents growth of rto,
			 * but also it limits too fast rto decreases,
			 * happening in pure Eifel.
			 */
			if (m > 0)
				m >>= 3;
		} else {
			m -= (tp->mdev_us >> 2);   /* similar update on mdev */
		}
		tp->mdev_us += m;		/* mdev = 3/4 mdev + 1/4 new */
		if (tp->mdev_us > tp->mdev_max_us) {
			tp->mdev_max_us = tp->mdev_us;
			if (tp->mdev_max_us > tp->rttvar_us)
				tp->rttvar_us = tp->mdev_max_us;
		}
		if (after(tp->snd_una, tp->rtt_seq)) {
			if (tp->mdev_max_us < tp->rttvar_us)
				tp->rttvar_us -= (tp->rttvar_us - tp->mdev_max_us) >> 2;
			tp->rtt_seq = tp->snd_nxt;
			tp->mdev_max_us = tcp_rto_min_us(sk);

			tcp_bpf_rtt(sk);
		}
	} else {
		/* no previous measure. */
		srtt = m << 3;		/* take the measured time to be rtt */
		tp->mdev_us = m << 1;	/* make sure rto = 3*rtt */
		tp->rttvar_us = max(tp->mdev_us, tcp_rto_min_us(sk));
		tp->mdev_max_us = tp->rttvar_us;
		tp->rtt_seq = tp->snd_nxt;

		tcp_bpf_rtt(sk);
	}
	tp->srtt_us = max(1U, srtt);
}

static void tcp_update_pacing_rate(struct sock *sk)
{
	const struct tcp_sock *tp = tcp_sk(sk);
	u64 rate;

	/* set sk_pacing_rate to 200 % of current rate (mss * cwnd / srtt) */
	rate = (u64)tp->mss_cache * ((USEC_PER_SEC / 100) << 3);

	/* current rate is (cwnd * mss) / srtt
	 * In Slow Start [1], set sk_pacing_rate to 200 % the current rate.
	 * In Congestion Avoidance phase, set it to 120 % the current rate.
	 *
	 * [1] : Normal Slow Start condition is (tp->snd_cwnd < tp->snd_ssthresh)
	 *	 If snd_cwnd >= (tp->snd_ssthresh / 2), we are approaching
	 *	 end of slow start and should slow down.
	 */
	if (tp->snd_cwnd < tp->snd_ssthresh / 2)
		rate *= sock_net(sk)->ipv4.sysctl_tcp_pacing_ss_ratio;
	else
		rate *= sock_net(sk)->ipv4.sysctl_tcp_pacing_ca_ratio;

	rate *= max(tp->snd_cwnd, tp->packets_out);

	if (likely(tp->srtt_us))
		do_div(rate, tp->srtt_us);

	/* WRITE_ONCE() is needed because sch_fq fetches sk_pacing_rate
	 * without any lock. We want to make sure compiler wont store
	 * intermediate values in this location.
	 */
	WRITE_ONCE(sk->sk_pacing_rate, min_t(u64, rate,
					     sk->sk_max_pacing_rate));
}

/* Calculate rto without backoff.  This is the second half of Van Jacobson's
 * routine referred to above.
 */
static void tcp_set_rto(struct sock *sk)
{
	const struct tcp_sock *tp = tcp_sk(sk);
	/* Old crap is replaced with new one. 8)
	 *
	 * More seriously:
	 * 1. If rtt variance happened to be less 50msec, it is hallucination.
	 *    It cannot be less due to utterly erratic ACK generation made
	 *    at least by solaris and freebsd. "Erratic ACKs" has _nothing_
	 *    to do with delayed acks, because at cwnd>2 true delack timeout
	 *    is invisible. Actually, Linux-2.4 also generates erratic
	 *    ACKs in some circumstances.
	 */
	inet_csk(sk)->icsk_rto = __tcp_set_rto(tp);

	/* 2. Fixups made earlier cannot be right.
	 *    If we do not estimate RTO correctly without them,
	 *    all the algo is pure shit and should be replaced
	 *    with correct one. It is exactly, which we pretend to do.
	 */

	/* NOTE: clamping at TCP_RTO_MIN is not required, current algo
	 * guarantees that rto is higher.
	 */
	tcp_bound_rto(sk);
}

__u32 tcp_init_cwnd(const struct tcp_sock *tp, const struct dst_entry *dst)
{
	__u32 cwnd = (dst ? dst_metric(dst, RTAX_INITCWND) : 0);

	if (!cwnd)
		cwnd = TCP_INIT_CWND;
	return min_t(__u32, cwnd, tp->snd_cwnd_clamp);
}

/* Take a notice that peer is sending D-SACKs */
static void tcp_dsack_seen(struct tcp_sock *tp)
{
	tp->rx_opt.sack_ok |= TCP_DSACK_SEEN;
	tp->rack.dsack_seen = 1;
	tp->dsack_dups++;
}

/* It's reordering when higher sequence was delivered (i.e. sacked) before
 * some lower never-retransmitted sequence ("low_seq"). The maximum reordering
 * distance is approximated in full-mss packet distance ("reordering").
 */
static void tcp_check_sack_reordering(struct sock *sk, const u32 low_seq,
				      const int ts)
{
	struct tcp_sock *tp = tcp_sk(sk);
	const u32 mss = tp->mss_cache;
	u32 fack, metric;

	fack = tcp_highest_sack_seq(tp);
	if (!before(low_seq, fack))
		return;

	metric = fack - low_seq;
	if ((metric > tp->reordering * mss) && mss) {
#if FASTRETRANS_DEBUG > 1
		pr_debug("Disorder%d %d %u f%u s%u rr%d\n",
			 tp->rx_opt.sack_ok, inet_csk(sk)->icsk_ca_state,
			 tp->reordering,
			 0,
			 tp->sacked_out,
			 tp->undo_marker ? tp->undo_retrans : 0);
#endif
		tp->reordering = min_t(u32, (metric + mss - 1) / mss,
				       sock_net(sk)->ipv4.sysctl_tcp_max_reordering);
	}

	/* This exciting event is worth to be remembered. 8) */
	tp->reord_seen++;
	NET_INC_STATS(sock_net(sk),
		      ts ? LINUX_MIB_TCPTSREORDER : LINUX_MIB_TCPSACKREORDER);
}

/* This must be called before lost_out is incremented */
static void tcp_verify_retransmit_hint(struct tcp_sock *tp, struct sk_buff *skb)
{
	if ((!tp->retransmit_skb_hint && tp->retrans_out >= tp->lost_out) ||
	    (tp->retransmit_skb_hint &&
	     before(TCP_SKB_CB(skb)->seq,
		    TCP_SKB_CB(tp->retransmit_skb_hint)->seq)))
		tp->retransmit_skb_hint = skb;
}

/* Sum the number of packets on the wire we have marked as lost.
 * There are two cases we care about here:
 * a) Packet hasn't been marked lost (nor retransmitted),
 *    and this is the first loss.
 * b) Packet has been marked both lost and retransmitted,
 *    and this means we think it was lost again.
 */
static void tcp_sum_lost(struct tcp_sock *tp, struct sk_buff *skb)
{
	__u8 sacked = TCP_SKB_CB(skb)->sacked;

	if (!(sacked & TCPCB_LOST) ||
	    ((sacked & TCPCB_LOST) && (sacked & TCPCB_SACKED_RETRANS)))
		tp->lost += tcp_skb_pcount(skb);
}

static void tcp_skb_mark_lost(struct tcp_sock *tp, struct sk_buff *skb)
{
	if (!(TCP_SKB_CB(skb)->sacked & (TCPCB_LOST|TCPCB_SACKED_ACKED))) {
		tcp_verify_retransmit_hint(tp, skb);

		tp->lost_out += tcp_skb_pcount(skb);
		tcp_sum_lost(tp, skb);
		TCP_SKB_CB(skb)->sacked |= TCPCB_LOST;
	}
}

void tcp_skb_mark_lost_uncond_verify(struct tcp_sock *tp, struct sk_buff *skb)
{
	tcp_verify_retransmit_hint(tp, skb);

	tcp_sum_lost(tp, skb);
	if (!(TCP_SKB_CB(skb)->sacked & (TCPCB_LOST|TCPCB_SACKED_ACKED))) {
		tp->lost_out += tcp_skb_pcount(skb);
		TCP_SKB_CB(skb)->sacked |= TCPCB_LOST;
	}
}

/* This procedure tags the retransmission queue when SACKs arrive.
 *
 * We have three tag bits: SACKED(S), RETRANS(R) and LOST(L).
 * Packets in queue with these bits set are counted in variables
 * sacked_out, retrans_out and lost_out, correspondingly.
 *
 * Valid combinations are:
 * Tag  InFlight	Description
 * 0	1		- orig segment is in flight.
 * S	0		- nothing flies, orig reached receiver.
 * L	0		- nothing flies, orig lost by net.
 * R	2		- both orig and retransmit are in flight.
 * L|R	1		- orig is lost, retransmit is in flight.
 * S|R  1		- orig reached receiver, retrans is still in flight.
 * (L|S|R is logically valid, it could occur when L|R is sacked,
 *  but it is equivalent to plain S and code short-curcuits it to S.
 *  L|S is logically invalid, it would mean -1 packet in flight 8))
 *
 * These 6 states form finite state machine, controlled by the following events:
 * 1. New ACK (+SACK) arrives. (tcp_sacktag_write_queue())
 * 2. Retransmission. (tcp_retransmit_skb(), tcp_xmit_retransmit_queue())
 * 3. Loss detection event of two flavors:
 *	A. Scoreboard estimator decided the packet is lost.
 *	   A'. Reno "three dupacks" marks head of queue lost.
 *	B. SACK arrives sacking SND.NXT at the moment, when the
 *	   segment was retransmitted.
 * 4. D-SACK added new rule: D-SACK changes any tag to S.
 *
 * It is pleasant to note, that state diagram turns out to be commutative,
 * so that we are allowed not to be bothered by order of our actions,
 * when multiple events arrive simultaneously. (see the function below).
 *
 * Reordering detection.
 * --------------------
 * Reordering metric is maximal distance, which a packet can be displaced
 * in packet stream. With SACKs we can estimate it:
 *
 * 1. SACK fills old hole and the corresponding segment was not
 *    ever retransmitted -> reordering. Alas, we cannot use it
 *    when segment was retransmitted.
 * 2. The last flaw is solved with D-SACK. D-SACK arrives
 *    for retransmitted and already SACKed segment -> reordering..
 * Both of these heuristics are not used in Loss state, when we cannot
 * account for retransmits accurately.
 *
 * SACK block validation.
 * ----------------------
 *
 * SACK block range validation checks that the received SACK block fits to
 * the expected sequence limits, i.e., it is between SND.UNA and SND.NXT.
 * Note that SND.UNA is not included to the range though being valid because
 * it means that the receiver is rather inconsistent with itself reporting
 * SACK reneging when it should advance SND.UNA. Such SACK block this is
 * perfectly valid, however, in light of RFC2018 which explicitly states
 * that "SACK block MUST reflect the newest segment.  Even if the newest
 * segment is going to be discarded ...", not that it looks very clever
 * in case of head skb. Due to potentional receiver driven attacks, we
 * choose to avoid immediate execution of a walk in write queue due to
 * reneging and defer head skb's loss recovery to standard loss recovery
 * procedure that will eventually trigger (nothing forbids us doing this).
 *
 * Implements also blockage to start_seq wrap-around. Problem lies in the
 * fact that though start_seq (s) is before end_seq (i.e., not reversed),
 * there's no guarantee that it will be before snd_nxt (n). The problem
 * happens when start_seq resides between end_seq wrap (e_w) and snd_nxt
 * wrap (s_w):
 *
 *         <- outs wnd ->                          <- wrapzone ->
 *         u     e      n                         u_w   e_w  s n_w
 *         |     |      |                          |     |   |  |
 * |<------------+------+----- TCP seqno space --------------+---------->|
 * ...-- <2^31 ->|                                           |<--------...
 * ...---- >2^31 ------>|                                    |<--------...
 *
 * Current code wouldn't be vulnerable but it's better still to discard such
 * crazy SACK blocks. Doing this check for start_seq alone closes somewhat
 * similar case (end_seq after snd_nxt wrap) as earlier reversed check in
 * snd_nxt wrap -> snd_una region will then become "well defined", i.e.,
 * equal to the ideal case (infinite seqno space without wrap caused issues).
 *
 * With D-SACK the lower bound is extended to cover sequence space below
 * SND.UNA down to undo_marker, which is the last point of interest. Yet
 * again, D-SACK block must not to go across snd_una (for the same reason as
 * for the normal SACK blocks, explained above). But there all simplicity
 * ends, TCP might receive valid D-SACKs below that. As long as they reside
 * fully below undo_marker they do not affect behavior in anyway and can
 * therefore be safely ignored. In rare cases (which are more or less
 * theoretical ones), the D-SACK will nicely cross that boundary due to skb
 * fragmentation and packet reordering past skb's retransmission. To consider
 * them correctly, the acceptable range must be extended even more though
 * the exact amount is rather hard to quantify. However, tp->max_window can
 * be used as an exaggerated estimate.
 */
static bool tcp_is_sackblock_valid(struct tcp_sock *tp, bool is_dsack,
				   u32 start_seq, u32 end_seq)
{
	/* Too far in future, or reversed (interpretation is ambiguous) */
	if (after(end_seq, tp->snd_nxt) || !before(start_seq, end_seq))
		return false;

	/* Nasty start_seq wrap-around check (see comments above) */
	if (!before(start_seq, tp->snd_nxt))
		return false;

	/* In outstanding window? ...This is valid exit for D-SACKs too.
	 * start_seq == snd_una is non-sensical (see comments above)
	 */
	if (after(start_seq, tp->snd_una))
		return true;

	if (!is_dsack || !tp->undo_marker)
		return false;

	/* ...Then it's D-SACK, and must reside below snd_una completely */
	if (after(end_seq, tp->snd_una))
		return false;

	if (!before(start_seq, tp->undo_marker))
		return true;

	/* Too old */
	if (!after(end_seq, tp->undo_marker))
		return false;

	/* Undo_marker boundary crossing (overestimates a lot). Known already:
	 *   start_seq < undo_marker and end_seq >= undo_marker.
	 */
	return !before(start_seq, end_seq - tp->max_window);
}

static bool tcp_check_dsack(struct sock *sk, const struct sk_buff *ack_skb,
			    struct tcp_sack_block_wire *sp, int num_sacks,
			    u32 prior_snd_una)
{
	struct tcp_sock *tp = tcp_sk(sk);
	u32 start_seq_0 = get_unaligned_be32(&sp[0].start_seq);
	u32 end_seq_0 = get_unaligned_be32(&sp[0].end_seq);
	bool dup_sack = false;

	if (before(start_seq_0, TCP_SKB_CB(ack_skb)->ack_seq)) {
		dup_sack = true;
		tcp_dsack_seen(tp);
		NET_INC_STATS(sock_net(sk), LINUX_MIB_TCPDSACKRECV);
	} else if (num_sacks > 1) {
		u32 end_seq_1 = get_unaligned_be32(&sp[1].end_seq);
		u32 start_seq_1 = get_unaligned_be32(&sp[1].start_seq);

		if (!after(end_seq_0, end_seq_1) &&
		    !before(start_seq_0, start_seq_1)) {
			dup_sack = true;
			tcp_dsack_seen(tp);
			NET_INC_STATS(sock_net(sk),
					LINUX_MIB_TCPDSACKOFORECV);
		}
	}

	/* D-SACK for already forgotten data... Do dumb counting. */
	if (dup_sack && tp->undo_marker && tp->undo_retrans > 0 &&
	    !after(end_seq_0, prior_snd_una) &&
	    after(end_seq_0, tp->undo_marker))
		tp->undo_retrans--;

	return dup_sack;
}

struct tcp_sacktag_state {
	u32	reord;
	/* Timestamps for earliest and latest never-retransmitted segment
	 * that was SACKed. RTO needs the earliest RTT to stay conservative,
	 * but congestion control should still get an accurate delay signal.
	 */
	u64	first_sackt;
	u64	last_sackt;
	struct rate_sample *rate;
	int	flag;
	unsigned int mss_now;
};

/* Check if skb is fully within the SACK block. In presence of GSO skbs,
 * the incoming SACK may not exactly match but we can find smaller MSS
 * aligned portion of it that matches. Therefore we might need to fragment
 * which may fail and creates some hassle (caller must handle error case
 * returns).
 *
 * FIXME: this could be merged to shift decision code
 */
static int tcp_match_skb_to_sack(struct sock *sk, struct sk_buff *skb,
				  u32 start_seq, u32 end_seq)
{
	int err;
	bool in_sack;
	unsigned int pkt_len;
	unsigned int mss;

	in_sack = !after(start_seq, TCP_SKB_CB(skb)->seq) &&
		  !before(end_seq, TCP_SKB_CB(skb)->end_seq);

	if (tcp_skb_pcount(skb) > 1 && !in_sack &&
	    after(TCP_SKB_CB(skb)->end_seq, start_seq)) {
		mss = tcp_skb_mss(skb);
		in_sack = !after(start_seq, TCP_SKB_CB(skb)->seq);

		if (!in_sack) {
			pkt_len = start_seq - TCP_SKB_CB(skb)->seq;
			if (pkt_len < mss)
				pkt_len = mss;
		} else {
			pkt_len = end_seq - TCP_SKB_CB(skb)->seq;
			if (pkt_len < mss)
				return -EINVAL;
		}

		/* Round if necessary so that SACKs cover only full MSSes
		 * and/or the remaining small portion (if present)
		 */
		if (pkt_len > mss) {
			unsigned int new_len = (pkt_len / mss) * mss;
			if (!in_sack && new_len < pkt_len)
				new_len += mss;
			pkt_len = new_len;
		}

		if (pkt_len >= skb->len && !in_sack)
			return 0;

		err = tcp_fragment(sk, TCP_FRAG_IN_RTX_QUEUE, skb,
				   pkt_len, mss, GFP_ATOMIC);
		if (err < 0)
			return err;
	}

	return in_sack;
}

/* Mark the given newly-SACKed range as such, adjusting counters and hints. */
static u8 tcp_sacktag_one(struct sock *sk,
			  struct tcp_sacktag_state *state, u8 sacked,
			  u32 start_seq, u32 end_seq,
			  int dup_sack, int pcount,
			  u64 xmit_time)
{
	struct tcp_sock *tp = tcp_sk(sk);

	/* Account D-SACK for retransmitted packet. */
	if (dup_sack && (sacked & TCPCB_RETRANS)) {
		if (tp->undo_marker && tp->undo_retrans > 0 &&
		    after(end_seq, tp->undo_marker))
			tp->undo_retrans--;
		if ((sacked & TCPCB_SACKED_ACKED) &&
		    before(start_seq, state->reord))
				state->reord = start_seq;
	}

	/* Nothing to do; acked frame is about to be dropped (was ACKed). */
	if (!after(end_seq, tp->snd_una))
		return sacked;

	if (!(sacked & TCPCB_SACKED_ACKED)) {
		tcp_rack_advance(tp, sacked, end_seq, xmit_time);

		if (sacked & TCPCB_SACKED_RETRANS) {
			/* If the segment is not tagged as lost,
			 * we do not clear RETRANS, believing
			 * that retransmission is still in flight.
			 */
			if (sacked & TCPCB_LOST) {
				sacked &= ~(TCPCB_LOST|TCPCB_SACKED_RETRANS);
				tp->lost_out -= pcount;
				tp->retrans_out -= pcount;
			}
		} else {
			if (!(sacked & TCPCB_RETRANS)) {
				/* New sack for not retransmitted frame,
				 * which was in hole. It is reordering.
				 */
				if (before(start_seq,
					   tcp_highest_sack_seq(tp)) &&
				    before(start_seq, state->reord))
					state->reord = start_seq;

				if (!after(end_seq, tp->high_seq))
					state->flag |= FLAG_ORIG_SACK_ACKED;
				if (state->first_sackt == 0)
					state->first_sackt = xmit_time;
				state->last_sackt = xmit_time;
			}

			if (sacked & TCPCB_LOST) {
				sacked &= ~TCPCB_LOST;
				tp->lost_out -= pcount;
			}
		}

		sacked |= TCPCB_SACKED_ACKED;
		state->flag |= FLAG_DATA_SACKED;
		tp->sacked_out += pcount;
		tp->delivered += pcount;  /* Out-of-order packets delivered */

		/* Lost marker hint past SACKed? Tweak RFC3517 cnt */
		if (tp->lost_skb_hint &&
		    before(start_seq, TCP_SKB_CB(tp->lost_skb_hint)->seq))
			tp->lost_cnt_hint += pcount;
	}

	/* D-SACK. We can detect redundant retransmission in S|R and plain R
	 * frames and clear it. undo_retrans is decreased above, L|R frames
	 * are accounted above as well.
	 */
	if (dup_sack && (sacked & TCPCB_SACKED_RETRANS)) {
		sacked &= ~TCPCB_SACKED_RETRANS;
		tp->retrans_out -= pcount;
	}

	return sacked;
}

/* Shift newly-SACKed bytes from this skb to the immediately previous
 * already-SACKed sk_buff. Mark the newly-SACKed bytes as such.
 */
static bool tcp_shifted_skb(struct sock *sk, struct sk_buff *prev,
			    struct sk_buff *skb,
			    struct tcp_sacktag_state *state,
			    unsigned int pcount, int shifted, int mss,
			    bool dup_sack)
{
	struct tcp_sock *tp = tcp_sk(sk);
	u32 start_seq = TCP_SKB_CB(skb)->seq;	/* start of newly-SACKed */
	u32 end_seq = start_seq + shifted;	/* end of newly-SACKed */

	BUG_ON(!pcount);

	/* Adjust counters and hints for the newly sacked sequence
	 * range but discard the return value since prev is already
	 * marked. We must tag the range first because the seq
	 * advancement below implicitly advances
	 * tcp_highest_sack_seq() when skb is highest_sack.
	 */
	tcp_sacktag_one(sk, state, TCP_SKB_CB(skb)->sacked,
			start_seq, end_seq, dup_sack, pcount,
			tcp_skb_timestamp_us(skb));
	tcp_rate_skb_delivered(sk, skb, state->rate);

	if (skb == tp->lost_skb_hint)
		tp->lost_cnt_hint += pcount;

	TCP_SKB_CB(prev)->end_seq += shifted;
	TCP_SKB_CB(skb)->seq += shifted;

	tcp_skb_pcount_add(prev, pcount);
	WARN_ON_ONCE(tcp_skb_pcount(skb) < pcount);
	tcp_skb_pcount_add(skb, -pcount);

	/* When we're adding to gso_segs == 1, gso_size will be zero,
	 * in theory this shouldn't be necessary but as long as DSACK
	 * code can come after this skb later on it's better to keep
	 * setting gso_size to something.
	 */
	if (!TCP_SKB_CB(prev)->tcp_gso_size)
		TCP_SKB_CB(prev)->tcp_gso_size = mss;

	/* CHECKME: To clear or not to clear? Mimics normal skb currently */
	if (tcp_skb_pcount(skb) <= 1)
		TCP_SKB_CB(skb)->tcp_gso_size = 0;

	/* Difference in this won't matter, both ACKed by the same cumul. ACK */
	TCP_SKB_CB(prev)->sacked |= (TCP_SKB_CB(skb)->sacked & TCPCB_EVER_RETRANS);

	if (skb->len > 0) {
		BUG_ON(!tcp_skb_pcount(skb));
		NET_INC_STATS(sock_net(sk), LINUX_MIB_SACKSHIFTED);
		return false;
	}

	/* Whole SKB was eaten :-) */

	if (skb == tp->retransmit_skb_hint)
		tp->retransmit_skb_hint = prev;
	if (skb == tp->lost_skb_hint) {
		tp->lost_skb_hint = prev;
		tp->lost_cnt_hint -= tcp_skb_pcount(prev);
	}

	TCP_SKB_CB(prev)->tcp_flags |= TCP_SKB_CB(skb)->tcp_flags;
	TCP_SKB_CB(prev)->eor = TCP_SKB_CB(skb)->eor;
	if (TCP_SKB_CB(skb)->tcp_flags & TCPHDR_FIN)
		TCP_SKB_CB(prev)->end_seq++;

	if (skb == tcp_highest_sack(sk))
		tcp_advance_highest_sack(sk, skb);

	tcp_skb_collapse_tstamp(prev, skb);
	if (unlikely(TCP_SKB_CB(prev)->tx.delivered_mstamp))
		TCP_SKB_CB(prev)->tx.delivered_mstamp = 0;

	tcp_rtx_queue_unlink_and_free(skb, sk);

	NET_INC_STATS(sock_net(sk), LINUX_MIB_SACKMERGED);

	return true;
}

/* I wish gso_size would have a bit more sane initialization than
 * something-or-zero which complicates things
 */
static int tcp_skb_seglen(const struct sk_buff *skb)
{
	return tcp_skb_pcount(skb) == 1 ? skb->len : tcp_skb_mss(skb);
}

/* Shifting pages past head area doesn't work */
static int skb_can_shift(const struct sk_buff *skb)
{
	return !skb_headlen(skb) && skb_is_nonlinear(skb);
}

int tcp_skb_shift(struct sk_buff *to, struct sk_buff *from,
		  int pcount, int shiftlen)
{
	/* TCP min gso_size is 8 bytes (TCP_MIN_GSO_SIZE)
	 * Since TCP_SKB_CB(skb)->tcp_gso_segs is 16 bits, we need
	 * to make sure not storing more than 65535 * 8 bytes per skb,
	 * even if current MSS is bigger.
	 */
	if (unlikely(to->len + shiftlen >= 65535 * TCP_MIN_GSO_SIZE))
		return 0;
	if (unlikely(tcp_skb_pcount(to) + pcount > 65535))
		return 0;
	return skb_shift(to, from, shiftlen);
}

/* Try collapsing SACK blocks spanning across multiple skbs to a single
 * skb.
 */
static struct sk_buff *tcp_shift_skb_data(struct sock *sk, struct sk_buff *skb,
					  struct tcp_sacktag_state *state,
					  u32 start_seq, u32 end_seq,
					  bool dup_sack)
{
	struct tcp_sock *tp = tcp_sk(sk);
	struct sk_buff *prev;
	int mss;
	int pcount = 0;
	int len;
	int in_sack;

	/* Normally R but no L won't result in plain S */
	if (!dup_sack &&
	    (TCP_SKB_CB(skb)->sacked & (TCPCB_LOST|TCPCB_SACKED_RETRANS)) == TCPCB_SACKED_RETRANS)
		goto fallback;
	if (!skb_can_shift(skb))
		goto fallback;
	/* This frame is about to be dropped (was ACKed). */
	if (!after(TCP_SKB_CB(skb)->end_seq, tp->snd_una))
		goto fallback;

	/* Can only happen with delayed DSACK + discard craziness */
	prev = skb_rb_prev(skb);
	if (!prev)
		goto fallback;

	if ((TCP_SKB_CB(prev)->sacked & TCPCB_TAGBITS) != TCPCB_SACKED_ACKED)
		goto fallback;

	if (!tcp_skb_can_collapse(prev, skb))
		goto fallback;

	in_sack = !after(start_seq, TCP_SKB_CB(skb)->seq) &&
		  !before(end_seq, TCP_SKB_CB(skb)->end_seq);

	if (in_sack) {
		len = skb->len;
		pcount = tcp_skb_pcount(skb);
		mss = tcp_skb_seglen(skb);

		/* TODO: Fix DSACKs to not fragment already SACKed and we can
		 * drop this restriction as unnecessary
		 */
		if (mss != tcp_skb_seglen(prev))
			goto fallback;
	} else {
		if (!after(TCP_SKB_CB(skb)->end_seq, start_seq))
			goto noop;
		/* CHECKME: This is non-MSS split case only?, this will
		 * cause skipped skbs due to advancing loop btw, original
		 * has that feature too
		 */
		if (tcp_skb_pcount(skb) <= 1)
			goto noop;

		in_sack = !after(start_seq, TCP_SKB_CB(skb)->seq);
		if (!in_sack) {
			/* TODO: head merge to next could be attempted here
			 * if (!after(TCP_SKB_CB(skb)->end_seq, end_seq)),
			 * though it might not be worth of the additional hassle
			 *
			 * ...we can probably just fallback to what was done
			 * previously. We could try merging non-SACKed ones
			 * as well but it probably isn't going to buy off
			 * because later SACKs might again split them, and
			 * it would make skb timestamp tracking considerably
			 * harder problem.
			 */
			goto fallback;
		}

		len = end_seq - TCP_SKB_CB(skb)->seq;
		BUG_ON(len < 0);
		BUG_ON(len > skb->len);

		/* MSS boundaries should be honoured or else pcount will
		 * severely break even though it makes things bit trickier.
		 * Optimize common case to avoid most of the divides
		 */
		mss = tcp_skb_mss(skb);

		/* TODO: Fix DSACKs to not fragment already SACKed and we can
		 * drop this restriction as unnecessary
		 */
		if (mss != tcp_skb_seglen(prev))
			goto fallback;

		if (len == mss) {
			pcount = 1;
		} else if (len < mss) {
			goto noop;
		} else {
			pcount = len / mss;
			len = pcount * mss;
		}
	}

	/* tcp_sacktag_one() won't SACK-tag ranges below snd_una */
	if (!after(TCP_SKB_CB(skb)->seq + len, tp->snd_una))
		goto fallback;

	if (!tcp_skb_shift(prev, skb, pcount, len))
		goto fallback;
	if (!tcp_shifted_skb(sk, prev, skb, state, pcount, len, mss, dup_sack))
		goto out;

	/* Hole filled allows collapsing with the next as well, this is very
	 * useful when hole on every nth skb pattern happens
	 */
	skb = skb_rb_next(prev);
	if (!skb)
		goto out;

	if (!skb_can_shift(skb) ||
	    ((TCP_SKB_CB(skb)->sacked & TCPCB_TAGBITS) != TCPCB_SACKED_ACKED) ||
	    (mss != tcp_skb_seglen(skb)))
		goto out;

	len = skb->len;
	pcount = tcp_skb_pcount(skb);
	if (tcp_skb_shift(prev, skb, pcount, len))
		tcp_shifted_skb(sk, prev, skb, state, pcount,
				len, mss, 0);

out:
	return prev;

noop:
	return skb;

fallback:
	NET_INC_STATS(sock_net(sk), LINUX_MIB_SACKSHIFTFALLBACK);
	return NULL;
}

static struct sk_buff *tcp_sacktag_walk(struct sk_buff *skb, struct sock *sk,
					struct tcp_sack_block *next_dup,
					struct tcp_sacktag_state *state,
					u32 start_seq, u32 end_seq,
					bool dup_sack_in)
{
	struct tcp_sock *tp = tcp_sk(sk);
	struct sk_buff *tmp;

	skb_rbtree_walk_from(skb) {
		int in_sack = 0;
		bool dup_sack = dup_sack_in;

		/* queue is in-order => we can short-circuit the walk early */
		if (!before(TCP_SKB_CB(skb)->seq, end_seq))
			break;

		if (next_dup  &&
		    before(TCP_SKB_CB(skb)->seq, next_dup->end_seq)) {
			in_sack = tcp_match_skb_to_sack(sk, skb,
							next_dup->start_seq,
							next_dup->end_seq);
			if (in_sack > 0)
				dup_sack = true;
		}

		/* skb reference here is a bit tricky to get right, since
		 * shifting can eat and free both this skb and the next,
		 * so not even _safe variant of the loop is enough.
		 */
		if (in_sack <= 0) {
			tmp = tcp_shift_skb_data(sk, skb, state,
						 start_seq, end_seq, dup_sack);
			if (tmp) {
				if (tmp != skb) {
					skb = tmp;
					continue;
				}

				in_sack = 0;
			} else {
				in_sack = tcp_match_skb_to_sack(sk, skb,
								start_seq,
								end_seq);
			}
		}

		if (unlikely(in_sack < 0))
			break;

		if (in_sack) {
			TCP_SKB_CB(skb)->sacked =
				tcp_sacktag_one(sk,
						state,
						TCP_SKB_CB(skb)->sacked,
						TCP_SKB_CB(skb)->seq,
						TCP_SKB_CB(skb)->end_seq,
						dup_sack,
						tcp_skb_pcount(skb),
						tcp_skb_timestamp_us(skb));
			tcp_rate_skb_delivered(sk, skb, state->rate);
			if (TCP_SKB_CB(skb)->sacked & TCPCB_SACKED_ACKED)
				list_del_init(&skb->tcp_tsorted_anchor);

			if (!before(TCP_SKB_CB(skb)->seq,
				    tcp_highest_sack_seq(tp)))
				tcp_advance_highest_sack(sk, skb);
		}
	}
	return skb;
}

static struct sk_buff *tcp_sacktag_bsearch(struct sock *sk, u32 seq)
{
	struct rb_node *parent, **p = &sk->tcp_rtx_queue.rb_node;
	struct sk_buff *skb;

	while (*p) {
		parent = *p;
		skb = rb_to_skb(parent);
		if (before(seq, TCP_SKB_CB(skb)->seq)) {
			p = &parent->rb_left;
			continue;
		}
		if (!before(seq, TCP_SKB_CB(skb)->end_seq)) {
			p = &parent->rb_right;
			continue;
		}
		return skb;
	}
	return NULL;
}

static struct sk_buff *tcp_sacktag_skip(struct sk_buff *skb, struct sock *sk,
					u32 skip_to_seq)
{
	if (skb && after(TCP_SKB_CB(skb)->seq, skip_to_seq))
		return skb;

	return tcp_sacktag_bsearch(sk, skip_to_seq);
}

static struct sk_buff *tcp_maybe_skipping_dsack(struct sk_buff *skb,
						struct sock *sk,
						struct tcp_sack_block *next_dup,
						struct tcp_sacktag_state *state,
						u32 skip_to_seq)
{
	if (!next_dup)
		return skb;

	if (before(next_dup->start_seq, skip_to_seq)) {
		skb = tcp_sacktag_skip(skb, sk, next_dup->start_seq);
		skb = tcp_sacktag_walk(skb, sk, NULL, state,
				       next_dup->start_seq, next_dup->end_seq,
				       1);
	}

	return skb;
}

static int tcp_sack_cache_ok(const struct tcp_sock *tp, const struct tcp_sack_block *cache)
{
	return cache < tp->recv_sack_cache + ARRAY_SIZE(tp->recv_sack_cache);
}

static int
tcp_sacktag_write_queue(struct sock *sk, const struct sk_buff *ack_skb,
			u32 prior_snd_una, struct tcp_sacktag_state *state)
{
	struct tcp_sock *tp = tcp_sk(sk);
	const unsigned char *ptr = (skb_transport_header(ack_skb) +
				    TCP_SKB_CB(ack_skb)->sacked);
	struct tcp_sack_block_wire *sp_wire = (struct tcp_sack_block_wire *)(ptr+2);
	struct tcp_sack_block sp[TCP_NUM_SACKS];
	struct tcp_sack_block *cache;
	struct sk_buff *skb;
	int num_sacks = min(TCP_NUM_SACKS, (ptr[1] - TCPOLEN_SACK_BASE) >> 3);
	int used_sacks;
	bool found_dup_sack = false;
	int i, j;
	int first_sack_index;

	state->flag = 0;
	state->reord = tp->snd_nxt;

	if (!tp->sacked_out)
		tcp_highest_sack_reset(sk);

	found_dup_sack = tcp_check_dsack(sk, ack_skb, sp_wire,
					 num_sacks, prior_snd_una);
	if (found_dup_sack) {
		state->flag |= FLAG_DSACKING_ACK;
		tp->delivered++; /* A spurious retransmission is delivered */
	}

	/* Eliminate too old ACKs, but take into
	 * account more or less fresh ones, they can
	 * contain valid SACK info.
	 */
	if (before(TCP_SKB_CB(ack_skb)->ack_seq, prior_snd_una - tp->max_window))
		return 0;

	if (!tp->packets_out)
		goto out;

	used_sacks = 0;
	first_sack_index = 0;
	for (i = 0; i < num_sacks; i++) {
		bool dup_sack = !i && found_dup_sack;

		sp[used_sacks].start_seq = get_unaligned_be32(&sp_wire[i].start_seq);
		sp[used_sacks].end_seq = get_unaligned_be32(&sp_wire[i].end_seq);

		if (!tcp_is_sackblock_valid(tp, dup_sack,
					    sp[used_sacks].start_seq,
					    sp[used_sacks].end_seq)) {
			int mib_idx;

			if (dup_sack) {
				if (!tp->undo_marker)
					mib_idx = LINUX_MIB_TCPDSACKIGNOREDNOUNDO;
				else
					mib_idx = LINUX_MIB_TCPDSACKIGNOREDOLD;
			} else {
				/* Don't count olds caused by ACK reordering */
				if ((TCP_SKB_CB(ack_skb)->ack_seq != tp->snd_una) &&
				    !after(sp[used_sacks].end_seq, tp->snd_una))
					continue;
				mib_idx = LINUX_MIB_TCPSACKDISCARD;
			}

			NET_INC_STATS(sock_net(sk), mib_idx);
			if (i == 0)
				first_sack_index = -1;
			continue;
		}

		/* Ignore very old stuff early */
		if (!after(sp[used_sacks].end_seq, prior_snd_una)) {
			if (i == 0)
				first_sack_index = -1;
			continue;
		}

		used_sacks++;
	}

	/* order SACK blocks to allow in order walk of the retrans queue */
	for (i = used_sacks - 1; i > 0; i--) {
		for (j = 0; j < i; j++) {
			if (after(sp[j].start_seq, sp[j + 1].start_seq)) {
				swap(sp[j], sp[j + 1]);

				/* Track where the first SACK block goes to */
				if (j == first_sack_index)
					first_sack_index = j + 1;
			}
		}
	}

	state->mss_now = tcp_current_mss(sk);
	skb = NULL;
	i = 0;

	if (!tp->sacked_out) {
		/* It's already past, so skip checking against it */
		cache = tp->recv_sack_cache + ARRAY_SIZE(tp->recv_sack_cache);
	} else {
		cache = tp->recv_sack_cache;
		/* Skip empty blocks in at head of the cache */
		while (tcp_sack_cache_ok(tp, cache) && !cache->start_seq &&
		       !cache->end_seq)
			cache++;
	}

	while (i < used_sacks) {
		u32 start_seq = sp[i].start_seq;
		u32 end_seq = sp[i].end_seq;
		bool dup_sack = (found_dup_sack && (i == first_sack_index));
		struct tcp_sack_block *next_dup = NULL;

		if (found_dup_sack && ((i + 1) == first_sack_index))
			next_dup = &sp[i + 1];

		/* Skip too early cached blocks */
		while (tcp_sack_cache_ok(tp, cache) &&
		       !before(start_seq, cache->end_seq))
			cache++;

		/* Can skip some work by looking recv_sack_cache? */
		if (tcp_sack_cache_ok(tp, cache) && !dup_sack &&
		    after(end_seq, cache->start_seq)) {

			/* Head todo? */
			if (before(start_seq, cache->start_seq)) {
				skb = tcp_sacktag_skip(skb, sk, start_seq);
				skb = tcp_sacktag_walk(skb, sk, next_dup,
						       state,
						       start_seq,
						       cache->start_seq,
						       dup_sack);
			}

			/* Rest of the block already fully processed? */
			if (!after(end_seq, cache->end_seq))
				goto advance_sp;

			skb = tcp_maybe_skipping_dsack(skb, sk, next_dup,
						       state,
						       cache->end_seq);

			/* ...tail remains todo... */
			if (tcp_highest_sack_seq(tp) == cache->end_seq) {
				/* ...but better entrypoint exists! */
				skb = tcp_highest_sack(sk);
				if (!skb)
					break;
				cache++;
				goto walk;
			}

			skb = tcp_sacktag_skip(skb, sk, cache->end_seq);
			/* Check overlap against next cached too (past this one already) */
			cache++;
			continue;
		}

		if (!before(start_seq, tcp_highest_sack_seq(tp))) {
			skb = tcp_highest_sack(sk);
			if (!skb)
				break;
		}
		skb = tcp_sacktag_skip(skb, sk, start_seq);

walk:
		skb = tcp_sacktag_walk(skb, sk, next_dup, state,
				       start_seq, end_seq, dup_sack);

advance_sp:
		i++;
	}

	/* Clear the head of the cache sack blocks so we can skip it next time */
	for (i = 0; i < ARRAY_SIZE(tp->recv_sack_cache) - used_sacks; i++) {
		tp->recv_sack_cache[i].start_seq = 0;
		tp->recv_sack_cache[i].end_seq = 0;
	}
	for (j = 0; j < used_sacks; j++)
		tp->recv_sack_cache[i++] = sp[j];

	if (inet_csk(sk)->icsk_ca_state != TCP_CA_Loss || tp->undo_marker)
		tcp_check_sack_reordering(sk, state->reord, 0);

	tcp_verify_left_out(tp);
out:

#if FASTRETRANS_DEBUG > 0
	WARN_ON((int)tp->sacked_out < 0);
	WARN_ON((int)tp->lost_out < 0);
	WARN_ON((int)tp->retrans_out < 0);
	WARN_ON((int)tcp_packets_in_flight(tp) < 0);
#endif
	return state->flag;
}

/* Limits sacked_out so that sum with lost_out isn't ever larger than
 * packets_out. Returns false if sacked_out adjustement wasn't necessary.
 */
static bool tcp_limit_reno_sacked(struct tcp_sock *tp)
{
	u32 holes;

	holes = max(tp->lost_out, 1U);
	holes = min(holes, tp->packets_out);

	if ((tp->sacked_out + holes) > tp->packets_out) {
		tp->sacked_out = tp->packets_out - holes;
		return true;
	}
	return false;
}

/* If we receive more dupacks than we expected counting segments
 * in assumption of absent reordering, interpret this as reordering.
 * The only another reason could be bug in receiver TCP.
 */
static void tcp_check_reno_reordering(struct sock *sk, const int addend)
{
	struct tcp_sock *tp = tcp_sk(sk);

	if (!tcp_limit_reno_sacked(tp))
		return;

	tp->reordering = min_t(u32, tp->packets_out + addend,
			       sock_net(sk)->ipv4.sysctl_tcp_max_reordering);
	tp->reord_seen++;
	NET_INC_STATS(sock_net(sk), LINUX_MIB_TCPRENOREORDER);
}

/* Emulate SACKs for SACKless connection: account for a new dupack. */

static void tcp_add_reno_sack(struct sock *sk, int num_dupack)
{
	if (num_dupack) {
		struct tcp_sock *tp = tcp_sk(sk);
		u32 prior_sacked = tp->sacked_out;
		s32 delivered;

		tp->sacked_out += num_dupack;
		tcp_check_reno_reordering(sk, 0);
		delivered = tp->sacked_out - prior_sacked;
		if (delivered > 0)
			tp->delivered += delivered;
		tcp_verify_left_out(tp);
	}
}

/* Account for ACK, ACKing some data in Reno Recovery phase. */

static void tcp_remove_reno_sacks(struct sock *sk, int acked)
{
	struct tcp_sock *tp = tcp_sk(sk);

	if (acked > 0) {
		/* One ACK acked hole. The rest eat duplicate ACKs. */
		tp->delivered += max_t(int, acked - tp->sacked_out, 1);
		if (acked - 1 >= tp->sacked_out)
			tp->sacked_out = 0;
		else
			tp->sacked_out -= acked - 1;
	}
	tcp_check_reno_reordering(sk, acked);
	tcp_verify_left_out(tp);
}

static inline void tcp_reset_reno_sack(struct tcp_sock *tp)
{
	tp->sacked_out = 0;
}

void tcp_clear_retrans(struct tcp_sock *tp)
{
	tp->retrans_out = 0;
	tp->lost_out = 0;
	tp->undo_marker = 0;
	tp->undo_retrans = -1;
	tp->sacked_out = 0;
}

static inline void tcp_init_undo(struct tcp_sock *tp)
{
	tp->undo_marker = tp->snd_una;
	/* Retransmission still in flight may cause DSACKs later. */
	tp->undo_retrans = tp->retrans_out ? : -1;
}

static bool tcp_is_rack(const struct sock *sk)
{
	return sock_net(sk)->ipv4.sysctl_tcp_recovery & TCP_RACK_LOSS_DETECTION;
}

/* If we detect SACK reneging, forget all SACK information
 * and reset tags completely, otherwise preserve SACKs. If receiver
 * dropped its ofo queue, we will know this due to reneging detection.
 */
static void tcp_timeout_mark_lost(struct sock *sk)
{
	struct tcp_sock *tp = tcp_sk(sk);
	struct sk_buff *skb, *head;
	bool is_reneg;			/* is receiver reneging on SACKs? */

	head = tcp_rtx_queue_head(sk);
	is_reneg = head && (TCP_SKB_CB(head)->sacked & TCPCB_SACKED_ACKED);
	if (is_reneg) {
		NET_INC_STATS(sock_net(sk), LINUX_MIB_TCPSACKRENEGING);
		tp->sacked_out = 0;
		/* Mark SACK reneging until we recover from this loss event. */
		tp->is_sack_reneg = 1;
	} else if (tcp_is_reno(tp)) {
		tcp_reset_reno_sack(tp);
	}

	skb = head;
	skb_rbtree_walk_from(skb) {
		if (is_reneg)
			TCP_SKB_CB(skb)->sacked &= ~TCPCB_SACKED_ACKED;
		else if (tcp_is_rack(sk) && skb != head &&
			 tcp_rack_skb_timeout(tp, skb, 0) > 0)
			continue; /* Don't mark recently sent ones lost yet */
		tcp_mark_skb_lost(sk, skb);
	}
	tcp_verify_left_out(tp);
	tcp_clear_all_retrans_hints(tp);
}

/* Enter Loss state. */
void tcp_enter_loss(struct sock *sk)
{
	const struct inet_connection_sock *icsk = inet_csk(sk);
	struct tcp_sock *tp = tcp_sk(sk);
	struct net *net = sock_net(sk);
	bool new_recovery = icsk->icsk_ca_state < TCP_CA_Recovery;

	tcp_timeout_mark_lost(sk);

	/* Reduce ssthresh if it has not yet been made inside this window. */
	if (icsk->icsk_ca_state <= TCP_CA_Disorder ||
	    !after(tp->high_seq, tp->snd_una) ||
	    (icsk->icsk_ca_state == TCP_CA_Loss && !icsk->icsk_retransmits)) {
		tp->prior_ssthresh = tcp_current_ssthresh(sk);
		tp->prior_cwnd = tp->snd_cwnd;
		tp->snd_ssthresh = icsk->icsk_ca_ops->ssthresh(sk);
		tcp_ca_event(sk, CA_EVENT_LOSS);
		tcp_init_undo(tp);
	}
	tp->snd_cwnd	   = tcp_packets_in_flight(tp) + 1;
	tp->snd_cwnd_cnt   = 0;
	tp->snd_cwnd_stamp = tcp_jiffies32;

	/* Timeout in disordered state after receiving substantial DUPACKs
	 * suggests that the degree of reordering is over-estimated.
	 */
	if (icsk->icsk_ca_state <= TCP_CA_Disorder &&
	    tp->sacked_out >= net->ipv4.sysctl_tcp_reordering)
		tp->reordering = min_t(unsigned int, tp->reordering,
				       net->ipv4.sysctl_tcp_reordering);
	tcp_set_ca_state(sk, TCP_CA_Loss);
	tp->high_seq = tp->snd_nxt;
	tcp_ecn_queue_cwr(tp);

	/* F-RTO RFC5682 sec 3.1 step 1: retransmit SND.UNA if no previous
	 * loss recovery is underway except recurring timeout(s) on
	 * the same SND.UNA (sec 3.2). Disable F-RTO on path MTU probing
	 */
	tp->frto = net->ipv4.sysctl_tcp_frto &&
		   (new_recovery || icsk->icsk_retransmits) &&
		   !inet_csk(sk)->icsk_mtup.probe_size;
}

/* If ACK arrived pointing to a remembered SACK, it means that our
 * remembered SACKs do not reflect real state of receiver i.e.
 * receiver _host_ is heavily congested (or buggy).
 *
 * To avoid big spurious retransmission bursts due to transient SACK
 * scoreboard oddities that look like reneging, we give the receiver a
 * little time (max(RTT/2, 10ms)) to send us some more ACKs that will
 * restore sanity to the SACK scoreboard. If the apparent reneging
 * persists until this RTO then we'll clear the SACK scoreboard.
 */
static bool tcp_check_sack_reneging(struct sock *sk, int flag)
{
	if (flag & FLAG_SACK_RENEGING) {
		struct tcp_sock *tp = tcp_sk(sk);
		unsigned long delay = max(usecs_to_jiffies(tp->srtt_us >> 4),
					  msecs_to_jiffies(10));

		inet_csk_reset_xmit_timer(sk, ICSK_TIME_RETRANS,
					  delay, TCP_RTO_MAX);
		return true;
	}
	return false;
}

/* Heurestics to calculate number of duplicate ACKs. There's no dupACKs
 * counter when SACK is enabled (without SACK, sacked_out is used for
 * that purpose).
 *
 * With reordering, holes may still be in flight, so RFC3517 recovery
 * uses pure sacked_out (total number of SACKed segments) even though
 * it violates the RFC that uses duplicate ACKs, often these are equal
 * but when e.g. out-of-window ACKs or packet duplication occurs,
 * they differ. Since neither occurs due to loss, TCP should really
 * ignore them.
 */
static inline int tcp_dupack_heuristics(const struct tcp_sock *tp)
{
	return tp->sacked_out + 1;
}

/* Linux NewReno/SACK/ECN state machine.
 * --------------------------------------
 *
 * "Open"	Normal state, no dubious events, fast path.
 * "Disorder"   In all the respects it is "Open",
 *		but requires a bit more attention. It is entered when
 *		we see some SACKs or dupacks. It is split of "Open"
 *		mainly to move some processing from fast path to slow one.
 * "CWR"	CWND was reduced due to some Congestion Notification event.
 *		It can be ECN, ICMP source quench, local device congestion.
 * "Recovery"	CWND was reduced, we are fast-retransmitting.
 * "Loss"	CWND was reduced due to RTO timeout or SACK reneging.
 *
 * tcp_fastretrans_alert() is entered:
 * - each incoming ACK, if state is not "Open"
 * - when arrived ACK is unusual, namely:
 *	* SACK
 *	* Duplicate ACK.
 *	* ECN ECE.
 *
 * Counting packets in flight is pretty simple.
 *
 *	in_flight = packets_out - left_out + retrans_out
 *
 *	packets_out is SND.NXT-SND.UNA counted in packets.
 *
 *	retrans_out is number of retransmitted segments.
 *
 *	left_out is number of segments left network, but not ACKed yet.
 *
 *		left_out = sacked_out + lost_out
 *
 *     sacked_out: Packets, which arrived to receiver out of order
 *		   and hence not ACKed. With SACKs this number is simply
 *		   amount of SACKed data. Even without SACKs
 *		   it is easy to give pretty reliable estimate of this number,
 *		   counting duplicate ACKs.
 *
 *       lost_out: Packets lost by network. TCP has no explicit
 *		   "loss notification" feedback from network (for now).
 *		   It means that this number can be only _guessed_.
 *		   Actually, it is the heuristics to predict lossage that
 *		   distinguishes different algorithms.
 *
 *	F.e. after RTO, when all the queue is considered as lost,
 *	lost_out = packets_out and in_flight = retrans_out.
 *
 *		Essentially, we have now a few algorithms detecting
 *		lost packets.
 *
 *		If the receiver supports SACK:
 *
 *		RFC6675/3517: It is the conventional algorithm. A packet is
 *		considered lost if the number of higher sequence packets
 *		SACKed is greater than or equal the DUPACK thoreshold
 *		(reordering). This is implemented in tcp_mark_head_lost and
 *		tcp_update_scoreboard.
 *
 *		RACK (draft-ietf-tcpm-rack-01): it is a newer algorithm
 *		(2017-) that checks timing instead of counting DUPACKs.
 *		Essentially a packet is considered lost if it's not S/ACKed
 *		after RTT + reordering_window, where both metrics are
 *		dynamically measured and adjusted. This is implemented in
 *		tcp_rack_mark_lost.
 *
 *		If the receiver does not support SACK:
 *
 *		NewReno (RFC6582): in Recovery we assume that one segment
 *		is lost (classic Reno). While we are in Recovery and
 *		a partial ACK arrives, we assume that one more packet
 *		is lost (NewReno). This heuristics are the same in NewReno
 *		and SACK.
 *
 * Really tricky (and requiring careful tuning) part of algorithm
 * is hidden in functions tcp_time_to_recover() and tcp_xmit_retransmit_queue().
 * The first determines the moment _when_ we should reduce CWND and,
 * hence, slow down forward transmission. In fact, it determines the moment
 * when we decide that hole is caused by loss, rather than by a reorder.
 *
 * tcp_xmit_retransmit_queue() decides, _what_ we should retransmit to fill
 * holes, caused by lost packets.
 *
 * And the most logically complicated part of algorithm is undo
 * heuristics. We detect false retransmits due to both too early
 * fast retransmit (reordering) and underestimated RTO, analyzing
 * timestamps and D-SACKs. When we detect that some segments were
 * retransmitted by mistake and CWND reduction was wrong, we undo
 * window reduction and abort recovery phase. This logic is hidden
 * inside several functions named tcp_try_undo_<something>.
 */

/* This function decides, when we should leave Disordered state
 * and enter Recovery phase, reducing congestion window.
 *
 * Main question: may we further continue forward transmission
 * with the same cwnd?
 */
static bool tcp_time_to_recover(struct sock *sk, int flag)
{
	struct tcp_sock *tp = tcp_sk(sk);

	/* Trick#1: The loss is proven. */
	if (tp->lost_out)
		return true;

	/* Not-A-Trick#2 : Classic rule... */
	if (!tcp_is_rack(sk) && tcp_dupack_heuristics(tp) > tp->reordering)
		return true;

	return false;
}

/* Detect loss in event "A" above by marking head of queue up as lost.
 * For non-SACK(Reno) senders, the first "packets" number of segments
 * are considered lost. For RFC3517 SACK, a segment is considered lost if it
 * has at least tp->reordering SACKed seqments above it; "packets" refers to
 * the maximum SACKed segments to pass before reaching this limit.
 */
static void tcp_mark_head_lost(struct sock *sk, int packets, int mark_head)
{
	struct tcp_sock *tp = tcp_sk(sk);
	struct sk_buff *skb;
	int cnt, oldcnt, lost;
	unsigned int mss;
	/* Use SACK to deduce losses of new sequences sent during recovery */
	const u32 loss_high = tcp_is_sack(tp) ?  tp->snd_nxt : tp->high_seq;

	WARN_ON(packets > tp->packets_out);
	skb = tp->lost_skb_hint;
	if (skb) {
		/* Head already handled? */
		if (mark_head && after(TCP_SKB_CB(skb)->seq, tp->snd_una))
			return;
		cnt = tp->lost_cnt_hint;
	} else {
		skb = tcp_rtx_queue_head(sk);
		cnt = 0;
	}

	skb_rbtree_walk_from(skb) {
		/* TODO: do this better */
		/* this is not the most efficient way to do this... */
		tp->lost_skb_hint = skb;
		tp->lost_cnt_hint = cnt;

		if (after(TCP_SKB_CB(skb)->end_seq, loss_high))
			break;

		oldcnt = cnt;
		if (tcp_is_reno(tp) ||
		    (TCP_SKB_CB(skb)->sacked & TCPCB_SACKED_ACKED))
			cnt += tcp_skb_pcount(skb);

		if (cnt > packets) {
			if (tcp_is_sack(tp) ||
			    (TCP_SKB_CB(skb)->sacked & TCPCB_SACKED_ACKED) ||
			    (oldcnt >= packets))
				break;

			mss = tcp_skb_mss(skb);
			/* If needed, chop off the prefix to mark as lost. */
			lost = (packets - oldcnt) * mss;
			if (lost < skb->len &&
			    tcp_fragment(sk, TCP_FRAG_IN_RTX_QUEUE, skb,
					 lost, mss, GFP_ATOMIC) < 0)
				break;
			cnt = packets;
		}

		tcp_skb_mark_lost(tp, skb);

		if (mark_head)
			break;
	}
	tcp_verify_left_out(tp);
}

/* Account newly detected lost packet(s) */

static void tcp_update_scoreboard(struct sock *sk, int fast_rexmit)
{
	struct tcp_sock *tp = tcp_sk(sk);

	if (tcp_is_sack(tp)) {
		int sacked_upto = tp->sacked_out - tp->reordering;
		if (sacked_upto >= 0)
			tcp_mark_head_lost(sk, sacked_upto, 0);
		else if (fast_rexmit)
			tcp_mark_head_lost(sk, 1, 1);
	}
}

static bool tcp_tsopt_ecr_before(const struct tcp_sock *tp, u32 when)
{
	return tp->rx_opt.saw_tstamp && tp->rx_opt.rcv_tsecr &&
	       before(tp->rx_opt.rcv_tsecr, when);
}

/* skb is spurious retransmitted if the returned timestamp echo
 * reply is prior to the skb transmission time
 */
static bool tcp_skb_spurious_retrans(const struct tcp_sock *tp,
				     const struct sk_buff *skb)
{
	return (TCP_SKB_CB(skb)->sacked & TCPCB_RETRANS) &&
	       tcp_tsopt_ecr_before(tp, tcp_skb_timestamp(skb));
}

/* Nothing was retransmitted or returned timestamp is less
 * than timestamp of the first retransmission.
 */
static inline bool tcp_packet_delayed(const struct tcp_sock *tp)
{
	return tp->retrans_stamp &&
	       tcp_tsopt_ecr_before(tp, tp->retrans_stamp);
}

/* Undo procedures. */

/* We can clear retrans_stamp when there are no retransmissions in the
 * window. It would seem that it is trivially available for us in
 * tp->retrans_out, however, that kind of assumptions doesn't consider
 * what will happen if errors occur when sending retransmission for the
 * second time. ...It could the that such segment has only
 * TCPCB_EVER_RETRANS set at the present time. It seems that checking
 * the head skb is enough except for some reneging corner cases that
 * are not worth the effort.
 *
 * Main reason for all this complexity is the fact that connection dying
 * time now depends on the validity of the retrans_stamp, in particular,
 * that successive retransmissions of a segment must not advance
 * retrans_stamp under any conditions.
 */
static bool tcp_any_retrans_done(const struct sock *sk)
{
	const struct tcp_sock *tp = tcp_sk(sk);
	struct sk_buff *skb;

	if (tp->retrans_out)
		return true;

	skb = tcp_rtx_queue_head(sk);
	if (unlikely(skb && TCP_SKB_CB(skb)->sacked & TCPCB_EVER_RETRANS))
		return true;

	return false;
}

static void DBGUNDO(struct sock *sk, const char *msg)
{
#if FASTRETRANS_DEBUG > 1
	struct tcp_sock *tp = tcp_sk(sk);
	struct inet_sock *inet = inet_sk(sk);

	if (sk->sk_family == AF_INET) {
		pr_debug("Undo %s %pI4/%u c%u l%u ss%u/%u p%u\n",
			 msg,
			 &inet->inet_daddr, ntohs(inet->inet_dport),
			 tp->snd_cwnd, tcp_left_out(tp),
			 tp->snd_ssthresh, tp->prior_ssthresh,
			 tp->packets_out);
	}
#if IS_ENABLED(CONFIG_IPV6)
	else if (sk->sk_family == AF_INET6) {
		pr_debug("Undo %s %pI6/%u c%u l%u ss%u/%u p%u\n",
			 msg,
			 &sk->sk_v6_daddr, ntohs(inet->inet_dport),
			 tp->snd_cwnd, tcp_left_out(tp),
			 tp->snd_ssthresh, tp->prior_ssthresh,
			 tp->packets_out);
	}
#endif
#endif
}

static void tcp_undo_cwnd_reduction(struct sock *sk, bool unmark_loss)
{
	struct tcp_sock *tp = tcp_sk(sk);

	if (unmark_loss) {
		struct sk_buff *skb;

		skb_rbtree_walk(skb, &sk->tcp_rtx_queue) {
			TCP_SKB_CB(skb)->sacked &= ~TCPCB_LOST;
		}
		tp->lost_out = 0;
		tcp_clear_all_retrans_hints(tp);
	}

	if (tp->prior_ssthresh) {
		const struct inet_connection_sock *icsk = inet_csk(sk);

		tp->snd_cwnd = icsk->icsk_ca_ops->undo_cwnd(sk);

		if (tp->prior_ssthresh > tp->snd_ssthresh) {
			tp->snd_ssthresh = tp->prior_ssthresh;
			tcp_ecn_withdraw_cwr(tp);
		}
	}
	tp->snd_cwnd_stamp = tcp_jiffies32;
	tp->undo_marker = 0;
	tp->rack.advanced = 1; /* Force RACK to re-exam losses */
}

static inline bool tcp_may_undo(const struct tcp_sock *tp)
{
	return tp->undo_marker && (!tp->undo_retrans || tcp_packet_delayed(tp));
}

/* People celebrate: "We love our President!" */
static bool tcp_try_undo_recovery(struct sock *sk)
{
	struct tcp_sock *tp = tcp_sk(sk);

	if (tcp_may_undo(tp)) {
		int mib_idx;

		/* Happy end! We did not retransmit anything
		 * or our original transmission succeeded.
		 */
		DBGUNDO(sk, inet_csk(sk)->icsk_ca_state == TCP_CA_Loss ? "loss" : "retrans");
		tcp_undo_cwnd_reduction(sk, false);
		if (inet_csk(sk)->icsk_ca_state == TCP_CA_Loss)
			mib_idx = LINUX_MIB_TCPLOSSUNDO;
		else
			mib_idx = LINUX_MIB_TCPFULLUNDO;

		NET_INC_STATS(sock_net(sk), mib_idx);
	} else if (tp->rack.reo_wnd_persist) {
		tp->rack.reo_wnd_persist--;
	}
	if (tp->snd_una == tp->high_seq && tcp_is_reno(tp)) {
		/* Hold old state until something *above* high_seq
		 * is ACKed. For Reno it is MUST to prevent false
		 * fast retransmits (RFC2582). SACK TCP is safe. */
		if (!tcp_any_retrans_done(sk))
			tp->retrans_stamp = 0;
		return true;
	}
	tcp_set_ca_state(sk, TCP_CA_Open);
	tp->is_sack_reneg = 0;
	return false;
}

/* Try to undo cwnd reduction, because D-SACKs acked all retransmitted data */
static bool tcp_try_undo_dsack(struct sock *sk)
{
	struct tcp_sock *tp = tcp_sk(sk);

	if (tp->undo_marker && !tp->undo_retrans) {
		tp->rack.reo_wnd_persist = min(TCP_RACK_RECOVERY_THRESH,
					       tp->rack.reo_wnd_persist + 1);
		DBGUNDO(sk, "D-SACK");
		tcp_undo_cwnd_reduction(sk, false);
		NET_INC_STATS(sock_net(sk), LINUX_MIB_TCPDSACKUNDO);
		return true;
	}
	return false;
}

/* Undo during loss recovery after partial ACK or using F-RTO. */
static bool tcp_try_undo_loss(struct sock *sk, bool frto_undo)
{
	struct tcp_sock *tp = tcp_sk(sk);

	if (frto_undo || tcp_may_undo(tp)) {
		tcp_undo_cwnd_reduction(sk, true);

		DBGUNDO(sk, "partial loss");
		NET_INC_STATS(sock_net(sk), LINUX_MIB_TCPLOSSUNDO);
		if (frto_undo)
			NET_INC_STATS(sock_net(sk),
					LINUX_MIB_TCPSPURIOUSRTOS);
		inet_csk(sk)->icsk_retransmits = 0;
		if (frto_undo || tcp_is_sack(tp)) {
			tcp_set_ca_state(sk, TCP_CA_Open);
			tp->is_sack_reneg = 0;
		}
		return true;
	}
	return false;
}

/* The cwnd reduction in CWR and Recovery uses the PRR algorithm in RFC 6937.
 * It computes the number of packets to send (sndcnt) based on packets newly
 * delivered:
 *   1) If the packets in flight is larger than ssthresh, PRR spreads the
 *	cwnd reductions across a full RTT.
 *   2) Otherwise PRR uses packet conservation to send as much as delivered.
 *      But when the retransmits are acked without further losses, PRR
 *      slow starts cwnd up to ssthresh to speed up the recovery.
 */
static void tcp_init_cwnd_reduction(struct sock *sk)
{
	struct tcp_sock *tp = tcp_sk(sk);

	tp->high_seq = tp->snd_nxt;
	tp->tlp_high_seq = 0;
	tp->snd_cwnd_cnt = 0;
	tp->prior_cwnd = tp->snd_cwnd;
	tp->prr_delivered = 0;
	tp->prr_out = 0;
	tp->snd_ssthresh = inet_csk(sk)->icsk_ca_ops->ssthresh(sk);
	tcp_ecn_queue_cwr(tp);
}

void tcp_cwnd_reduction(struct sock *sk, int newly_acked_sacked, int flag)
{
	struct tcp_sock *tp = tcp_sk(sk);
	int sndcnt = 0;
	int delta = tp->snd_ssthresh - tcp_packets_in_flight(tp);

	if (newly_acked_sacked <= 0 || WARN_ON_ONCE(!tp->prior_cwnd))
		return;

	tp->prr_delivered += newly_acked_sacked;
	if (delta < 0) {
		u64 dividend = (u64)tp->snd_ssthresh * tp->prr_delivered +
			       tp->prior_cwnd - 1;
		sndcnt = div_u64(dividend, tp->prior_cwnd) - tp->prr_out;
	} else if ((flag & (FLAG_RETRANS_DATA_ACKED | FLAG_LOST_RETRANS)) ==
		   FLAG_RETRANS_DATA_ACKED) {
		sndcnt = min_t(int, delta,
			       max_t(int, tp->prr_delivered - tp->prr_out,
				     newly_acked_sacked) + 1);
	} else {
		sndcnt = min(delta, newly_acked_sacked);
	}
	/* Force a fast retransmit upon entering fast recovery */
	sndcnt = max(sndcnt, (tp->prr_out ? 0 : 1));
	tp->snd_cwnd = tcp_packets_in_flight(tp) + sndcnt;
}

static inline void tcp_end_cwnd_reduction(struct sock *sk)
{
	struct tcp_sock *tp = tcp_sk(sk);

	if (inet_csk(sk)->icsk_ca_ops->cong_control)
		return;

	/* Reset cwnd to ssthresh in CWR or Recovery (unless it's undone) */
	if (tp->snd_ssthresh < TCP_INFINITE_SSTHRESH &&
	    (inet_csk(sk)->icsk_ca_state == TCP_CA_CWR || tp->undo_marker)) {
		tp->snd_cwnd = tp->snd_ssthresh;
		tp->snd_cwnd_stamp = tcp_jiffies32;
	}
	tcp_ca_event(sk, CA_EVENT_COMPLETE_CWR);
}

/* Enter CWR state. Disable cwnd undo since congestion is proven with ECN */
void tcp_enter_cwr(struct sock *sk)
{
	struct tcp_sock *tp = tcp_sk(sk);

	tp->prior_ssthresh = 0;
	if (inet_csk(sk)->icsk_ca_state < TCP_CA_CWR) {
		tp->undo_marker = 0;
		tcp_init_cwnd_reduction(sk);
		tcp_set_ca_state(sk, TCP_CA_CWR);
	}
}
EXPORT_SYMBOL(tcp_enter_cwr);

static void tcp_try_keep_open(struct sock *sk)
{
	struct tcp_sock *tp = tcp_sk(sk);
	int state = TCP_CA_Open;

	if (tcp_left_out(tp) || tcp_any_retrans_done(sk))
		state = TCP_CA_Disorder;

	if (inet_csk(sk)->icsk_ca_state != state) {
		tcp_set_ca_state(sk, state);
		tp->high_seq = tp->snd_nxt;
	}
}

static void tcp_try_to_open(struct sock *sk, int flag)
{
	struct tcp_sock *tp = tcp_sk(sk);

	tcp_verify_left_out(tp);

	if (!tcp_any_retrans_done(sk))
		tp->retrans_stamp = 0;

	if (flag & FLAG_ECE)
		tcp_enter_cwr(sk);

	if (inet_csk(sk)->icsk_ca_state != TCP_CA_CWR) {
		tcp_try_keep_open(sk);
	}
}

static void tcp_mtup_probe_failed(struct sock *sk)
{
	struct inet_connection_sock *icsk = inet_csk(sk);

	icsk->icsk_mtup.search_high = icsk->icsk_mtup.probe_size - 1;
	icsk->icsk_mtup.probe_size = 0;
	NET_INC_STATS(sock_net(sk), LINUX_MIB_TCPMTUPFAIL);
}

static void tcp_mtup_probe_success(struct sock *sk)
{
	struct tcp_sock *tp = tcp_sk(sk);
	struct inet_connection_sock *icsk = inet_csk(sk);

	/* FIXME: breaks with very large cwnd */
	tp->prior_ssthresh = tcp_current_ssthresh(sk);
	tp->snd_cwnd = tp->snd_cwnd *
		       tcp_mss_to_mtu(sk, tp->mss_cache) /
		       icsk->icsk_mtup.probe_size;
	tp->snd_cwnd_cnt = 0;
	tp->snd_cwnd_stamp = tcp_jiffies32;
	tp->snd_ssthresh = tcp_current_ssthresh(sk);

	icsk->icsk_mtup.search_low = icsk->icsk_mtup.probe_size;
	icsk->icsk_mtup.probe_size = 0;
	tcp_sync_mss(sk, icsk->icsk_pmtu_cookie);
	NET_INC_STATS(sock_net(sk), LINUX_MIB_TCPMTUPSUCCESS);
}

/* Do a simple retransmit without using the backoff mechanisms in
 * tcp_timer. This is used for path mtu discovery.
 * The socket is already locked here.
 */
void tcp_simple_retransmit(struct sock *sk)
{
	const struct inet_connection_sock *icsk = inet_csk(sk);
	struct tcp_sock *tp = tcp_sk(sk);
	struct sk_buff *skb;
	unsigned int mss = tcp_current_mss(sk);

	skb_rbtree_walk(skb, &sk->tcp_rtx_queue) {
		if (tcp_skb_seglen(skb) > mss &&
		    !(TCP_SKB_CB(skb)->sacked & TCPCB_SACKED_ACKED)) {
			if (TCP_SKB_CB(skb)->sacked & TCPCB_SACKED_RETRANS) {
				TCP_SKB_CB(skb)->sacked &= ~TCPCB_SACKED_RETRANS;
				tp->retrans_out -= tcp_skb_pcount(skb);
			}
			tcp_skb_mark_lost_uncond_verify(tp, skb);
		}
	}

	tcp_clear_retrans_hints_partial(tp);

	if (!tp->lost_out)
		return;

	if (tcp_is_reno(tp))
		tcp_limit_reno_sacked(tp);

	tcp_verify_left_out(tp);

	/* Don't muck with the congestion window here.
	 * Reason is that we do not increase amount of _data_
	 * in network, but units changed and effective
	 * cwnd/ssthresh really reduced now.
	 */
	if (icsk->icsk_ca_state != TCP_CA_Loss) {
		tp->high_seq = tp->snd_nxt;
		tp->snd_ssthresh = tcp_current_ssthresh(sk);
		tp->prior_ssthresh = 0;
		tp->undo_marker = 0;
		tcp_set_ca_state(sk, TCP_CA_Loss);
	}
	tcp_xmit_retransmit_queue(sk);
}
EXPORT_SYMBOL(tcp_simple_retransmit);

void tcp_enter_recovery(struct sock *sk, bool ece_ack)
{
	struct tcp_sock *tp = tcp_sk(sk);
	int mib_idx;

	if (tcp_is_reno(tp))
		mib_idx = LINUX_MIB_TCPRENORECOVERY;
	else
		mib_idx = LINUX_MIB_TCPSACKRECOVERY;

	NET_INC_STATS(sock_net(sk), mib_idx);

	tp->prior_ssthresh = 0;
	tcp_init_undo(tp);

	if (!tcp_in_cwnd_reduction(sk)) {
		if (!ece_ack)
			tp->prior_ssthresh = tcp_current_ssthresh(sk);
		tcp_init_cwnd_reduction(sk);
	}
	tcp_set_ca_state(sk, TCP_CA_Recovery);
}

/* Process an ACK in CA_Loss state. Move to CA_Open if lost data are
 * recovered or spurious. Otherwise retransmits more on partial ACKs.
 */
static void tcp_process_loss(struct sock *sk, int flag, int num_dupack,
			     int *rexmit)
{
	struct tcp_sock *tp = tcp_sk(sk);
	bool recovered = !before(tp->snd_una, tp->high_seq);

	if ((flag & FLAG_SND_UNA_ADVANCED || rcu_access_pointer(tp->fastopen_rsk)) &&
	    tcp_try_undo_loss(sk, false))
		return;

	if (tp->frto) { /* F-RTO RFC5682 sec 3.1 (sack enhanced version). */
		/* Step 3.b. A timeout is spurious if not all data are
		 * lost, i.e., never-retransmitted data are (s)acked.
		 */
		if ((flag & FLAG_ORIG_SACK_ACKED) &&
		    tcp_try_undo_loss(sk, true))
			return;

		if (after(tp->snd_nxt, tp->high_seq)) {
			if (flag & FLAG_DATA_SACKED || num_dupack)
				tp->frto = 0; /* Step 3.a. loss was real */
		} else if (flag & FLAG_SND_UNA_ADVANCED && !recovered) {
			tp->high_seq = tp->snd_nxt;
			/* Step 2.b. Try send new data (but deferred until cwnd
			 * is updated in tcp_ack()). Otherwise fall back to
			 * the conventional recovery.
			 */
			if (!tcp_write_queue_empty(sk) &&
			    after(tcp_wnd_end(tp), tp->snd_nxt)) {
				*rexmit = REXMIT_NEW;
				return;
			}
			tp->frto = 0;
		}
	}

	if (recovered) {
		/* F-RTO RFC5682 sec 3.1 step 2.a and 1st part of step 3.a */
		tcp_try_undo_recovery(sk);
		return;
	}
	if (tcp_is_reno(tp)) {
		/* A Reno DUPACK means new data in F-RTO step 2.b above are
		 * delivered. Lower inflight to clock out (re)tranmissions.
		 */
		if (after(tp->snd_nxt, tp->high_seq) && num_dupack)
			tcp_add_reno_sack(sk, num_dupack);
		else if (flag & FLAG_SND_UNA_ADVANCED)
			tcp_reset_reno_sack(tp);
	}
	*rexmit = REXMIT_LOST;
}

/* Undo during fast recovery after partial ACK. */
static bool tcp_try_undo_partial(struct sock *sk, u32 prior_snd_una)
{
	struct tcp_sock *tp = tcp_sk(sk);

	if (tp->undo_marker && tcp_packet_delayed(tp)) {
		/* Plain luck! Hole if filled with delayed
		 * packet, rather than with a retransmit. Check reordering.
		 */
		tcp_check_sack_reordering(sk, prior_snd_una, 1);

		/* We are getting evidence that the reordering degree is higher
		 * than we realized. If there are no retransmits out then we
		 * can undo. Otherwise we clock out new packets but do not
		 * mark more packets lost or retransmit more.
		 */
		if (tp->retrans_out)
			return true;

		if (!tcp_any_retrans_done(sk))
			tp->retrans_stamp = 0;

		DBGUNDO(sk, "partial recovery");
		tcp_undo_cwnd_reduction(sk, true);
		NET_INC_STATS(sock_net(sk), LINUX_MIB_TCPPARTIALUNDO);
		tcp_try_keep_open(sk);
		return true;
	}
	return false;
}

static void tcp_identify_packet_loss(struct sock *sk, int *ack_flag)
{
	struct tcp_sock *tp = tcp_sk(sk);

	if (tcp_rtx_queue_empty(sk))
		return;

	if (unlikely(tcp_is_reno(tp))) {
		tcp_newreno_mark_lost(sk, *ack_flag & FLAG_SND_UNA_ADVANCED);
	} else if (tcp_is_rack(sk)) {
		u32 prior_retrans = tp->retrans_out;

		tcp_rack_mark_lost(sk);
		if (prior_retrans > tp->retrans_out)
			*ack_flag |= FLAG_LOST_RETRANS;
	}
}

static bool tcp_force_fast_retransmit(struct sock *sk)
{
	struct tcp_sock *tp = tcp_sk(sk);

	return after(tcp_highest_sack_seq(tp),
		     tp->snd_una + tp->reordering * tp->mss_cache);
}

/* Process an event, which can update packets-in-flight not trivially.
 * Main goal of this function is to calculate new estimate for left_out,
 * taking into account both packets sitting in receiver's buffer and
 * packets lost by network.
 *
 * Besides that it updates the congestion state when packet loss or ECN
 * is detected. But it does not reduce the cwnd, it is done by the
 * congestion control later.
 *
 * It does _not_ decide what to send, it is made in function
 * tcp_xmit_retransmit_queue().
 */
static void tcp_fastretrans_alert(struct sock *sk, const u32 prior_snd_una,
				  int num_dupack, int *ack_flag, int *rexmit)
{
	struct inet_connection_sock *icsk = inet_csk(sk);
	struct tcp_sock *tp = tcp_sk(sk);
	int fast_rexmit = 0, flag = *ack_flag;
	bool do_lost = num_dupack || ((flag & FLAG_DATA_SACKED) &&
				      tcp_force_fast_retransmit(sk));

	if (!tp->packets_out && tp->sacked_out)
		tp->sacked_out = 0;

	/* Now state machine starts.
	 * A. ECE, hence prohibit cwnd undoing, the reduction is required. */
	if (flag & FLAG_ECE)
		tp->prior_ssthresh = 0;

	/* B. In all the states check for reneging SACKs. */
	if (tcp_check_sack_reneging(sk, flag))
		return;

	/* C. Check consistency of the current state. */
	tcp_verify_left_out(tp);

	/* D. Check state exit conditions. State can be terminated
	 *    when high_seq is ACKed. */
	if (icsk->icsk_ca_state == TCP_CA_Open) {
		WARN_ON(tp->retrans_out != 0);
		tp->retrans_stamp = 0;
	} else if (!before(tp->snd_una, tp->high_seq)) {
		switch (icsk->icsk_ca_state) {
		case TCP_CA_CWR:
			/* CWR is to be held something *above* high_seq
			 * is ACKed for CWR bit to reach receiver. */
			if (tp->snd_una != tp->high_seq) {
				tcp_end_cwnd_reduction(sk);
				tcp_set_ca_state(sk, TCP_CA_Open);
			}
			break;

		case TCP_CA_Recovery:
			if (tcp_is_reno(tp))
				tcp_reset_reno_sack(tp);
			if (tcp_try_undo_recovery(sk))
				return;
			tcp_end_cwnd_reduction(sk);
			break;
		}
	}

	/* E. Process state. */
	switch (icsk->icsk_ca_state) {
	case TCP_CA_Recovery:
		if (!(flag & FLAG_SND_UNA_ADVANCED)) {
			if (tcp_is_reno(tp))
				tcp_add_reno_sack(sk, num_dupack);
		} else {
			if (tcp_try_undo_partial(sk, prior_snd_una))
				return;
			/* Partial ACK arrived. Force fast retransmit. */
			do_lost = tcp_is_reno(tp) ||
				  tcp_force_fast_retransmit(sk);
		}
		if (tcp_try_undo_dsack(sk)) {
			tcp_try_keep_open(sk);
			return;
		}
		tcp_identify_packet_loss(sk, ack_flag);
		break;
	case TCP_CA_Loss:
		tcp_process_loss(sk, flag, num_dupack, rexmit);
		tcp_identify_packet_loss(sk, ack_flag);
		if (!(icsk->icsk_ca_state == TCP_CA_Open ||
		      (*ack_flag & FLAG_LOST_RETRANS)))
			return;
		/* Change state if cwnd is undone or retransmits are lost */
		fallthrough;
	default:
		if (tcp_is_reno(tp)) {
			if (flag & FLAG_SND_UNA_ADVANCED)
				tcp_reset_reno_sack(tp);
			tcp_add_reno_sack(sk, num_dupack);
		}

		if (icsk->icsk_ca_state <= TCP_CA_Disorder)
			tcp_try_undo_dsack(sk);

		tcp_identify_packet_loss(sk, ack_flag);
		if (!tcp_time_to_recover(sk, flag)) {
			tcp_try_to_open(sk, flag);
			return;
		}

		/* MTU probe failure: don't reduce cwnd */
		if (icsk->icsk_ca_state < TCP_CA_CWR &&
		    icsk->icsk_mtup.probe_size &&
		    tp->snd_una == tp->mtu_probe.probe_seq_start) {
			tcp_mtup_probe_failed(sk);
			/* Restores the reduction we did in tcp_mtup_probe() */
			tp->snd_cwnd++;
			tcp_simple_retransmit(sk);
			return;
		}

		/* Otherwise enter Recovery state */
		tcp_enter_recovery(sk, (flag & FLAG_ECE));
		fast_rexmit = 1;
	}

	if (!tcp_is_rack(sk) && do_lost)
		tcp_update_scoreboard(sk, fast_rexmit);
	*rexmit = REXMIT_LOST;
}

static void tcp_update_rtt_min(struct sock *sk, u32 rtt_us, const int flag)
{
	u32 wlen = sock_net(sk)->ipv4.sysctl_tcp_min_rtt_wlen * HZ;
	struct tcp_sock *tp = tcp_sk(sk);

	if ((flag & FLAG_ACK_MAYBE_DELAYED) && rtt_us > tcp_min_rtt(tp)) {
		/* If the remote keeps returning delayed ACKs, eventually
		 * the min filter would pick it up and overestimate the
		 * prop. delay when it expires. Skip suspected delayed ACKs.
		 */
		return;
	}
	minmax_running_min(&tp->rtt_min, wlen, tcp_jiffies32,
			   rtt_us ? : jiffies_to_usecs(1));
}

static bool tcp_ack_update_rtt(struct sock *sk, const int flag,
			       long seq_rtt_us, long sack_rtt_us,
			       long ca_rtt_us, struct rate_sample *rs)
{
	const struct tcp_sock *tp = tcp_sk(sk);

	/* Prefer RTT measured from ACK's timing to TS-ECR. This is because
	 * broken middle-boxes or peers may corrupt TS-ECR fields. But
	 * Karn's algorithm forbids taking RTT if some retransmitted data
	 * is acked (RFC6298).
	 */
	if (seq_rtt_us < 0)
		seq_rtt_us = sack_rtt_us;

	/* RTTM Rule: A TSecr value received in a segment is used to
	 * update the averaged RTT measurement only if the segment
	 * acknowledges some new data, i.e., only if it advances the
	 * left edge of the send window.
	 * See draft-ietf-tcplw-high-performance-00, section 3.3.
	 */
	if (seq_rtt_us < 0 && tp->rx_opt.saw_tstamp && tp->rx_opt.rcv_tsecr &&
	    flag & FLAG_ACKED) {
		u32 delta = tcp_time_stamp(tp) - tp->rx_opt.rcv_tsecr;

		if (likely(delta < INT_MAX / (USEC_PER_SEC / TCP_TS_HZ))) {
			seq_rtt_us = delta * (USEC_PER_SEC / TCP_TS_HZ);
			ca_rtt_us = seq_rtt_us;
		}
	}
	rs->rtt_us = ca_rtt_us; /* RTT of last (S)ACKed packet (or -1) */
	if (seq_rtt_us < 0)
		return false;

	/* ca_rtt_us >= 0 is counting on the invariant that ca_rtt_us is
	 * always taken together with ACK, SACK, or TS-opts. Any negative
	 * values will be skipped with the seq_rtt_us < 0 check above.
	 */
	tcp_update_rtt_min(sk, ca_rtt_us, flag);
	tcp_rtt_estimator(sk, seq_rtt_us);
	tcp_set_rto(sk);

	/* RFC6298: only reset backoff on valid RTT measurement. */
	inet_csk(sk)->icsk_backoff = 0;
	return true;
}

/* Compute time elapsed between (last) SYNACK and the ACK completing 3WHS. */
void tcp_synack_rtt_meas(struct sock *sk, struct request_sock *req)
{
	struct rate_sample rs;
	long rtt_us = -1L;

	if (req && !req->num_retrans && tcp_rsk(req)->snt_synack)
		rtt_us = tcp_stamp_us_delta(tcp_clock_us(), tcp_rsk(req)->snt_synack);

	tcp_ack_update_rtt(sk, FLAG_SYN_ACKED, rtt_us, -1L, rtt_us, &rs);
}


static void tcp_cong_avoid(struct sock *sk, u32 ack, u32 acked)
{
	const struct inet_connection_sock *icsk = inet_csk(sk);

	icsk->icsk_ca_ops->cong_avoid(sk, ack, acked);
	tcp_sk(sk)->snd_cwnd_stamp = tcp_jiffies32;
}

/* Restart timer after forward progress on connection.
 * RFC2988 recommends to restart timer to now+rto.
 */
void tcp_rearm_rto(struct sock *sk)
{
	const struct inet_connection_sock *icsk = inet_csk(sk);
	struct tcp_sock *tp = tcp_sk(sk);

	/* If the retrans timer is currently being used by Fast Open
	 * for SYN-ACK retrans purpose, stay put.
	 */
	if (rcu_access_pointer(tp->fastopen_rsk))
		return;

	if (!tp->packets_out) {
		inet_csk_clear_xmit_timer(sk, ICSK_TIME_RETRANS);
	} else {
		u32 rto = inet_csk(sk)->icsk_rto;
		/* Offset the time elapsed after installing regular RTO */
		if (icsk->icsk_pending == ICSK_TIME_REO_TIMEOUT ||
		    icsk->icsk_pending == ICSK_TIME_LOSS_PROBE) {
			s64 delta_us = tcp_rto_delta_us(sk);
			/* delta_us may not be positive if the socket is locked
			 * when the retrans timer fires and is rescheduled.
			 */
			rto = usecs_to_jiffies(max_t(int, delta_us, 1));
		}
		tcp_reset_xmit_timer(sk, ICSK_TIME_RETRANS, rto,
				     TCP_RTO_MAX, tcp_rtx_queue_head(sk));
	}
}

/* Try to schedule a loss probe; if that doesn't work, then schedule an RTO. */
static void tcp_set_xmit_timer(struct sock *sk)
{
	if (!tcp_schedule_loss_probe(sk, true))
		tcp_rearm_rto(sk);
}

/* If we get here, the whole TSO packet has not been acked. */
static u32 tcp_tso_acked(struct sock *sk, struct sk_buff *skb)
{
	struct tcp_sock *tp = tcp_sk(sk);
	u32 packets_acked;

	BUG_ON(!after(TCP_SKB_CB(skb)->end_seq, tp->snd_una));

	packets_acked = tcp_skb_pcount(skb);
	if (tcp_trim_head(sk, skb, tp->snd_una - TCP_SKB_CB(skb)->seq))
		return 0;
	packets_acked -= tcp_skb_pcount(skb);

	if (packets_acked) {
		BUG_ON(tcp_skb_pcount(skb) == 0);
		BUG_ON(!before(TCP_SKB_CB(skb)->seq, TCP_SKB_CB(skb)->end_seq));
	}

	return packets_acked;
}

static void tcp_ack_tstamp(struct sock *sk, struct sk_buff *skb,
			   u32 prior_snd_una)
{
	const struct skb_shared_info *shinfo;

	/* Avoid cache line misses to get skb_shinfo() and shinfo->tx_flags */
	if (likely(!TCP_SKB_CB(skb)->txstamp_ack))
		return;

	shinfo = skb_shinfo(skb);
	if (!before(shinfo->tskey, prior_snd_una) &&
	    before(shinfo->tskey, tcp_sk(sk)->snd_una)) {
		tcp_skb_tsorted_save(skb) {
			__skb_tstamp_tx(skb, NULL, sk, SCM_TSTAMP_ACK);
		} tcp_skb_tsorted_restore(skb);
	}
}

/* Remove acknowledged frames from the retransmission queue. If our packet
 * is before the ack sequence we can discard it as it's confirmed to have
 * arrived at the other end.
 */
static int tcp_clean_rtx_queue(struct sock *sk, u32 prior_fack,
			       u32 prior_snd_una,
			       struct tcp_sacktag_state *sack)
{
	const struct inet_connection_sock *icsk = inet_csk(sk);
	u64 first_ackt, last_ackt;
	struct tcp_sock *tp = tcp_sk(sk);
	u32 prior_sacked = tp->sacked_out;
	u32 reord = tp->snd_nxt; /* lowest acked un-retx un-sacked seq */
	struct sk_buff *skb, *next;
	bool fully_acked = true;
	long sack_rtt_us = -1L;
	long seq_rtt_us = -1L;
	long ca_rtt_us = -1L;
	u32 pkts_acked = 0;
	u32 last_in_flight = 0;
	bool rtt_update;
	int flag = 0;

	first_ackt = 0;

	for (skb = skb_rb_first(&sk->tcp_rtx_queue); skb; skb = next) {
		struct tcp_skb_cb *scb = TCP_SKB_CB(skb);
		const u32 start_seq = scb->seq;
		u8 sacked = scb->sacked;
		u32 acked_pcount;

		tcp_ack_tstamp(sk, skb, prior_snd_una);

		/* Determine how many packets and what bytes were acked, tso and else */
		if (after(scb->end_seq, tp->snd_una)) {
			if (tcp_skb_pcount(skb) == 1 ||
			    !after(tp->snd_una, scb->seq))
				break;

			acked_pcount = tcp_tso_acked(sk, skb);
			if (!acked_pcount)
				break;
			fully_acked = false;
		} else {
			acked_pcount = tcp_skb_pcount(skb);
		}

		if (unlikely(sacked & TCPCB_RETRANS)) {
			if (sacked & TCPCB_SACKED_RETRANS)
				tp->retrans_out -= acked_pcount;
			flag |= FLAG_RETRANS_DATA_ACKED;
		} else if (!(sacked & TCPCB_SACKED_ACKED)) {
			last_ackt = tcp_skb_timestamp_us(skb);
			WARN_ON_ONCE(last_ackt == 0);
			if (!first_ackt)
				first_ackt = last_ackt;

			last_in_flight = TCP_SKB_CB(skb)->tx.in_flight;
			if (before(start_seq, reord))
				reord = start_seq;
			if (!after(scb->end_seq, tp->high_seq))
				flag |= FLAG_ORIG_SACK_ACKED;
		}

		if (sacked & TCPCB_SACKED_ACKED) {
			tp->sacked_out -= acked_pcount;
		} else if (tcp_is_sack(tp)) {
			tp->delivered += acked_pcount;
			if (!tcp_skb_spurious_retrans(tp, skb))
				tcp_rack_advance(tp, sacked, scb->end_seq,
						 tcp_skb_timestamp_us(skb));
		}
		if (sacked & TCPCB_LOST)
			tp->lost_out -= acked_pcount;

		tp->packets_out -= acked_pcount;
		pkts_acked += acked_pcount;
		tcp_rate_skb_delivered(sk, skb, sack->rate);

		/* Initial outgoing SYN's get put onto the write_queue
		 * just like anything else we transmit.  It is not
		 * true data, and if we misinform our callers that
		 * this ACK acks real data, we will erroneously exit
		 * connection startup slow start one packet too
		 * quickly.  This is severely frowned upon behavior.
		 */
		if (likely(!(scb->tcp_flags & TCPHDR_SYN))) {
			flag |= FLAG_DATA_ACKED;
		} else {
			flag |= FLAG_SYN_ACKED;
			tp->retrans_stamp = 0;
		}

		if (!fully_acked)
			break;

		next = skb_rb_next(skb);
		if (unlikely(skb == tp->retransmit_skb_hint))
			tp->retransmit_skb_hint = NULL;
		if (unlikely(skb == tp->lost_skb_hint))
			tp->lost_skb_hint = NULL;
		tcp_highest_sack_replace(sk, skb, next);
		tcp_rtx_queue_unlink_and_free(skb, sk);
	}

	if (!skb)
		tcp_chrono_stop(sk, TCP_CHRONO_BUSY);

	if (likely(between(tp->snd_up, prior_snd_una, tp->snd_una)))
		tp->snd_up = tp->snd_una;

	if (skb && (TCP_SKB_CB(skb)->sacked & TCPCB_SACKED_ACKED))
		flag |= FLAG_SACK_RENEGING;

	if (likely(first_ackt) && !(flag & FLAG_RETRANS_DATA_ACKED)) {
		seq_rtt_us = tcp_stamp_us_delta(tp->tcp_mstamp, first_ackt);
		ca_rtt_us = tcp_stamp_us_delta(tp->tcp_mstamp, last_ackt);

		if (pkts_acked == 1 && last_in_flight < tp->mss_cache &&
		    last_in_flight && !prior_sacked && fully_acked &&
		    sack->rate->prior_delivered + 1 == tp->delivered &&
		    !(flag & (FLAG_CA_ALERT | FLAG_SYN_ACKED))) {
			/* Conservatively mark a delayed ACK. It's typically
			 * from a lone runt packet over the round trip to
			 * a receiver w/o out-of-order or CE events.
			 */
			flag |= FLAG_ACK_MAYBE_DELAYED;
		}
	}
	if (sack->first_sackt) {
		sack_rtt_us = tcp_stamp_us_delta(tp->tcp_mstamp, sack->first_sackt);
		ca_rtt_us = tcp_stamp_us_delta(tp->tcp_mstamp, sack->last_sackt);
	}
	rtt_update = tcp_ack_update_rtt(sk, flag, seq_rtt_us, sack_rtt_us,
					ca_rtt_us, sack->rate);

	if (flag & FLAG_ACKED) {
		flag |= FLAG_SET_XMIT_TIMER;  /* set TLP or RTO timer */
		if (unlikely(icsk->icsk_mtup.probe_size &&
			     !after(tp->mtu_probe.probe_seq_end, tp->snd_una))) {
			tcp_mtup_probe_success(sk);
		}

		if (tcp_is_reno(tp)) {
			tcp_remove_reno_sacks(sk, pkts_acked);

			/* If any of the cumulatively ACKed segments was
			 * retransmitted, non-SACK case cannot confirm that
			 * progress was due to original transmission due to
			 * lack of TCPCB_SACKED_ACKED bits even if some of
			 * the packets may have been never retransmitted.
			 */
			if (flag & FLAG_RETRANS_DATA_ACKED)
				flag &= ~FLAG_ORIG_SACK_ACKED;
		} else {
			int delta;

			/* Non-retransmitted hole got filled? That's reordering */
			if (before(reord, prior_fack))
				tcp_check_sack_reordering(sk, reord, 0);

			delta = prior_sacked - tp->sacked_out;
			tp->lost_cnt_hint -= min(tp->lost_cnt_hint, delta);
		}
	} else if (skb && rtt_update && sack_rtt_us >= 0 &&
		   sack_rtt_us > tcp_stamp_us_delta(tp->tcp_mstamp,
						    tcp_skb_timestamp_us(skb))) {
		/* Do not re-arm RTO if the sack RTT is measured from data sent
		 * after when the head was last (re)transmitted. Otherwise the
		 * timeout may continue to extend in loss recovery.
		 */
		flag |= FLAG_SET_XMIT_TIMER;  /* set TLP or RTO timer */
	}

	if (icsk->icsk_ca_ops->pkts_acked) {
		struct ack_sample sample = { .pkts_acked = pkts_acked,
					     .rtt_us = sack->rate->rtt_us,
					     .in_flight = last_in_flight };

		icsk->icsk_ca_ops->pkts_acked(sk, &sample);
	}

#if FASTRETRANS_DEBUG > 0
	WARN_ON((int)tp->sacked_out < 0);
	WARN_ON((int)tp->lost_out < 0);
	WARN_ON((int)tp->retrans_out < 0);
	if (!tp->packets_out && tcp_is_sack(tp)) {
		icsk = inet_csk(sk);
		if (tp->lost_out) {
			pr_debug("Leak l=%u %d\n",
				 tp->lost_out, icsk->icsk_ca_state);
			tp->lost_out = 0;
		}
		if (tp->sacked_out) {
			pr_debug("Leak s=%u %d\n",
				 tp->sacked_out, icsk->icsk_ca_state);
			tp->sacked_out = 0;
		}
		if (tp->retrans_out) {
			pr_debug("Leak r=%u %d\n",
				 tp->retrans_out, icsk->icsk_ca_state);
			tp->retrans_out = 0;
		}
	}
#endif
	return flag;
}

static void tcp_ack_probe(struct sock *sk)
{
	struct inet_connection_sock *icsk = inet_csk(sk);
	struct sk_buff *head = tcp_send_head(sk);
	const struct tcp_sock *tp = tcp_sk(sk);

	/* Was it a usable window open? */
	if (!head)
		return;
	if (!after(TCP_SKB_CB(head)->end_seq, tcp_wnd_end(tp))) {
		icsk->icsk_backoff = 0;
		inet_csk_clear_xmit_timer(sk, ICSK_TIME_PROBE0);
		/* Socket must be waked up by subsequent tcp_data_snd_check().
		 * This function is not for random using!
		 */
	} else {
		unsigned long when = tcp_probe0_when(sk, TCP_RTO_MAX);

		tcp_reset_xmit_timer(sk, ICSK_TIME_PROBE0,
				     when, TCP_RTO_MAX, NULL);
	}
}

static inline bool tcp_ack_is_dubious(const struct sock *sk, const int flag)
{
	return !(flag & FLAG_NOT_DUP) || (flag & FLAG_CA_ALERT) ||
		inet_csk(sk)->icsk_ca_state != TCP_CA_Open;
}

/* Decide wheather to run the increase function of congestion control. */
static inline bool tcp_may_raise_cwnd(const struct sock *sk, const int flag)
{
	/* If reordering is high then always grow cwnd whenever data is
	 * delivered regardless of its ordering. Otherwise stay conservative
	 * and only grow cwnd on in-order delivery (RFC5681). A stretched ACK w/
	 * new SACK or ECE mark may first advance cwnd here and later reduce
	 * cwnd in tcp_fastretrans_alert() based on more states.
	 */
	if (tcp_sk(sk)->reordering > sock_net(sk)->ipv4.sysctl_tcp_reordering)
		return flag & FLAG_FORWARD_PROGRESS;

	return flag & FLAG_DATA_ACKED;
}

/* The "ultimate" congestion control function that aims to replace the rigid
 * cwnd increase and decrease control (tcp_cong_avoid,tcp_*cwnd_reduction).
 * It's called toward the end of processing an ACK with precise rate
 * information. All transmission or retransmission are delayed afterwards.
 */
static void tcp_cong_control(struct sock *sk, u32 ack, u32 acked_sacked,
			     int flag, const struct rate_sample *rs)
{
	const struct inet_connection_sock *icsk = inet_csk(sk);

	if (icsk->icsk_ca_ops->cong_control) {
		icsk->icsk_ca_ops->cong_control(sk, rs);
		return;
	}

	if (tcp_in_cwnd_reduction(sk)) {
		/* Reduce cwnd if state mandates */
		tcp_cwnd_reduction(sk, acked_sacked, flag);
	} else if (tcp_may_raise_cwnd(sk, flag)) {
		/* Advance cwnd if state allows */
		tcp_cong_avoid(sk, ack, acked_sacked);
	}
	tcp_update_pacing_rate(sk);
}

/* Check that window update is acceptable.
 * The function assumes that snd_una<=ack<=snd_next.
 */
static inline bool tcp_may_update_window(const struct tcp_sock *tp,
					const u32 ack, const u32 ack_seq,
					const u32 nwin)
{
	return	after(ack, tp->snd_una) ||
		after(ack_seq, tp->snd_wl1) ||
		(ack_seq == tp->snd_wl1 && nwin > tp->snd_wnd);
}

/* If we update tp->snd_una, also update tp->bytes_acked */
static void tcp_snd_una_update(struct tcp_sock *tp, u32 ack)
{
	u32 delta = ack - tp->snd_una;

	sock_owned_by_me((struct sock *)tp);
	tp->bytes_acked += delta;
	tp->snd_una = ack;
}

/* If we update tp->rcv_nxt, also update tp->bytes_received */
static void tcp_rcv_nxt_update(struct tcp_sock *tp, u32 seq)
{
	u32 delta = seq - tp->rcv_nxt;

	sock_owned_by_me((struct sock *)tp);
	tp->bytes_received += delta;
	WRITE_ONCE(tp->rcv_nxt, seq);
}

/* Update our send window.
 *
 * Window update algorithm, described in RFC793/RFC1122 (used in linux-2.2
 * and in FreeBSD. NetBSD's one is even worse.) is wrong.
 */
static int tcp_ack_update_window(struct sock *sk, const struct sk_buff *skb, u32 ack,
				 u32 ack_seq)
{
	struct tcp_sock *tp = tcp_sk(sk);
	int flag = 0;
	u32 nwin = ntohs(tcp_hdr(skb)->window);

	if (likely(!tcp_hdr(skb)->syn))
		nwin <<= tp->rx_opt.snd_wscale;

	if (tcp_may_update_window(tp, ack, ack_seq, nwin)) {
		flag |= FLAG_WIN_UPDATE;
		tcp_update_wl(tp, ack_seq);

		if (tp->snd_wnd != nwin) {
			tp->snd_wnd = nwin;

			/* Note, it is the only place, where
			 * fast path is recovered for sending TCP.
			 */
			tp->pred_flags = 0;
			tcp_fast_path_check(sk);

			if (!tcp_write_queue_empty(sk))
				tcp_slow_start_after_idle_check(sk);

			if (nwin > tp->max_window) {
				tp->max_window = nwin;
				tcp_sync_mss(sk, inet_csk(sk)->icsk_pmtu_cookie);
			}
		}
	}

	tcp_snd_una_update(tp, ack);

	return flag;
}

static bool __tcp_oow_rate_limited(struct net *net, int mib_idx,
				   u32 *last_oow_ack_time)
{
	if (*last_oow_ack_time) {
		s32 elapsed = (s32)(tcp_jiffies32 - *last_oow_ack_time);

		if (0 <= elapsed && elapsed < net->ipv4.sysctl_tcp_invalid_ratelimit) {
			NET_INC_STATS(net, mib_idx);
			return true;	/* rate-limited: don't send yet! */
		}
	}

	*last_oow_ack_time = tcp_jiffies32;

	return false;	/* not rate-limited: go ahead, send dupack now! */
}

/* Return true if we're currently rate-limiting out-of-window ACKs and
 * thus shouldn't send a dupack right now. We rate-limit dupacks in
 * response to out-of-window SYNs or ACKs to mitigate ACK loops or DoS
 * attacks that send repeated SYNs or ACKs for the same connection. To
 * do this, we do not send a duplicate SYNACK or ACK if the remote
 * endpoint is sending out-of-window SYNs or pure ACKs at a high rate.
 */
bool tcp_oow_rate_limited(struct net *net, const struct sk_buff *skb,
			  int mib_idx, u32 *last_oow_ack_time)
{
	/* Data packets without SYNs are not likely part of an ACK loop. */
	if ((TCP_SKB_CB(skb)->seq != TCP_SKB_CB(skb)->end_seq) &&
	    !tcp_hdr(skb)->syn)
		return false;

	return __tcp_oow_rate_limited(net, mib_idx, last_oow_ack_time);
}

/* RFC 5961 7 [ACK Throttling] */
static void tcp_send_challenge_ack(struct sock *sk, const struct sk_buff *skb)
{
	/* unprotected vars, we dont care of overwrites */
	static u32 challenge_timestamp;
	static unsigned int challenge_count;
	struct tcp_sock *tp = tcp_sk(sk);
	struct net *net = sock_net(sk);
	u32 count, now;

	/* First check our per-socket dupack rate limit. */
	if (__tcp_oow_rate_limited(net,
				   LINUX_MIB_TCPACKSKIPPEDCHALLENGE,
				   &tp->last_oow_ack_time))
		return;

	/* Then check host-wide RFC 5961 rate limit. */
	now = jiffies / HZ;
	if (now != challenge_timestamp) {
		u32 ack_limit = net->ipv4.sysctl_tcp_challenge_ack_limit;
		u32 half = (ack_limit + 1) >> 1;

		challenge_timestamp = now;
		WRITE_ONCE(challenge_count, half + prandom_u32_max(ack_limit));
	}
	count = READ_ONCE(challenge_count);
	if (count > 0) {
		WRITE_ONCE(challenge_count, count - 1);
		NET_INC_STATS(net, LINUX_MIB_TCPCHALLENGEACK);
		tcp_send_ack(sk);
	}
}

static void tcp_store_ts_recent(struct tcp_sock *tp)
{
	tp->rx_opt.ts_recent = tp->rx_opt.rcv_tsval;
	tp->rx_opt.ts_recent_stamp = ktime_get_seconds();
}

static void tcp_replace_ts_recent(struct tcp_sock *tp, u32 seq)
{
	if (tp->rx_opt.saw_tstamp && !after(seq, tp->rcv_wup)) {
		/* PAWS bug workaround wrt. ACK frames, the PAWS discard
		 * extra check below makes sure this can only happen
		 * for pure ACK frames.  -DaveM
		 *
		 * Not only, also it occurs for expired timestamps.
		 */

		if (tcp_paws_check(&tp->rx_opt, 0))
			tcp_store_ts_recent(tp);
	}
}

/* This routine deals with acks during a TLP episode.
 * We mark the end of a TLP episode on receiving TLP dupack or when
 * ack is after tlp_high_seq.
 * Ref: loss detection algorithm in draft-dukkipati-tcpm-tcp-loss-probe.
 */
static void tcp_process_tlp_ack(struct sock *sk, u32 ack, int flag)
{
	struct tcp_sock *tp = tcp_sk(sk);

	if (before(ack, tp->tlp_high_seq))
		return;

	if (flag & FLAG_DSACKING_ACK) {
		/* This DSACK means original and TLP probe arrived; no loss */
		tp->tlp_high_seq = 0;
	} else if (after(ack, tp->tlp_high_seq)) {
		/* ACK advances: there was a loss, so reduce cwnd. Reset
		 * tlp_high_seq in tcp_init_cwnd_reduction()
		 */
		tcp_init_cwnd_reduction(sk);
		tcp_set_ca_state(sk, TCP_CA_CWR);
		tcp_end_cwnd_reduction(sk);
		tcp_try_keep_open(sk);
		NET_INC_STATS(sock_net(sk),
				LINUX_MIB_TCPLOSSPROBERECOVERY);
	} else if (!(flag & (FLAG_SND_UNA_ADVANCED |
			     FLAG_NOT_DUP | FLAG_DATA_SACKED))) {
		/* Pure dupack: original and TLP probe arrived; no loss */
		tp->tlp_high_seq = 0;
	}
}

static inline void tcp_in_ack_event(struct sock *sk, u32 flags)
{
	const struct inet_connection_sock *icsk = inet_csk(sk);

	if (icsk->icsk_ca_ops->in_ack_event)
		icsk->icsk_ca_ops->in_ack_event(sk, flags);
}

/* Congestion control has updated the cwnd already. So if we're in
 * loss recovery then now we do any new sends (for FRTO) or
 * retransmits (for CA_Loss or CA_recovery) that make sense.
 */
static void tcp_xmit_recovery(struct sock *sk, int rexmit)
{
	struct tcp_sock *tp = tcp_sk(sk);

	if (rexmit == REXMIT_NONE || sk->sk_state == TCP_SYN_SENT)
		return;

	if (unlikely(rexmit == REXMIT_NEW)) {
		__tcp_push_pending_frames(sk, tcp_current_mss(sk),
					  TCP_NAGLE_OFF);
		if (after(tp->snd_nxt, tp->high_seq))
			return;
		tp->frto = 0;
	}
	tcp_xmit_retransmit_queue(sk);
}

/* Returns the number of packets newly acked or sacked by the current ACK */
static u32 tcp_newly_delivered(struct sock *sk, u32 prior_delivered, int flag)
{
	const struct net *net = sock_net(sk);
	struct tcp_sock *tp = tcp_sk(sk);
	u32 delivered;

	delivered = tp->delivered - prior_delivered;
	NET_ADD_STATS(net, LINUX_MIB_TCPDELIVERED, delivered);
	if (flag & FLAG_ECE) {
		tp->delivered_ce += delivered;
		NET_ADD_STATS(net, LINUX_MIB_TCPDELIVEREDCE, delivered);
	}
	return delivered;
}

/* This routine deals with incoming acks, but not outgoing ones. */
static int tcp_ack(struct sock *sk, const struct sk_buff *skb, int flag)
{
	struct inet_connection_sock *icsk = inet_csk(sk);
	struct tcp_sock *tp = tcp_sk(sk);
	struct tcp_sacktag_state sack_state;
	struct rate_sample rs = { .prior_delivered = 0 };
	u32 prior_snd_una = tp->snd_una;
	bool is_sack_reneg = tp->is_sack_reneg;
	u32 ack_seq = TCP_SKB_CB(skb)->seq;
	u32 ack = TCP_SKB_CB(skb)->ack_seq;
	int num_dupack = 0;
	int prior_packets = tp->packets_out;
	u32 delivered = tp->delivered;
	u32 lost = tp->lost;
	int rexmit = REXMIT_NONE; /* Flag to (re)transmit to recover losses */
	u32 prior_fack;

	sack_state.first_sackt = 0;
	sack_state.rate = &rs;

	/* We very likely will need to access rtx queue. */
	prefetch(sk->tcp_rtx_queue.rb_node);

	/* If the ack is older than previous acks
	 * then we can probably ignore it.
	 */
	if (before(ack, prior_snd_una)) {
		/* RFC 5961 5.2 [Blind Data Injection Attack].[Mitigation] */
		if (before(ack, prior_snd_una - tp->max_window)) {
			if (!(flag & FLAG_NO_CHALLENGE_ACK))
				tcp_send_challenge_ack(sk, skb);
			return -1;
		}
		goto old_ack;
	}

	/* If the ack includes data we haven't sent yet, discard
	 * this segment (RFC793 Section 3.9).
	 */
	if (after(ack, tp->snd_nxt))
		return -1;

	if (after(ack, prior_snd_una)) {
		flag |= FLAG_SND_UNA_ADVANCED;
		icsk->icsk_retransmits = 0;

#if IS_ENABLED(CONFIG_TLS_DEVICE)
		if (static_branch_unlikely(&clean_acked_data_enabled.key))
			if (icsk->icsk_clean_acked)
				icsk->icsk_clean_acked(sk, ack);
#endif
	}

	prior_fack = tcp_is_sack(tp) ? tcp_highest_sack_seq(tp) : tp->snd_una;
	rs.prior_in_flight = tcp_packets_in_flight(tp);

	/* ts_recent update must be made after we are sure that the packet
	 * is in window.
	 */
	if (flag & FLAG_UPDATE_TS_RECENT)
		tcp_replace_ts_recent(tp, TCP_SKB_CB(skb)->seq);

	if ((flag & (FLAG_SLOWPATH | FLAG_SND_UNA_ADVANCED)) ==
	    FLAG_SND_UNA_ADVANCED) {
		/* Window is constant, pure forward advance.
		 * No more checks are required.
		 * Note, we use the fact that SND.UNA>=SND.WL2.
		 */
		tcp_update_wl(tp, ack_seq);
		tcp_snd_una_update(tp, ack);
		flag |= FLAG_WIN_UPDATE;

		tcp_in_ack_event(sk, CA_ACK_WIN_UPDATE);

		NET_INC_STATS(sock_net(sk), LINUX_MIB_TCPHPACKS);
	} else {
		u32 ack_ev_flags = CA_ACK_SLOWPATH;

		if (ack_seq != TCP_SKB_CB(skb)->end_seq)
			flag |= FLAG_DATA;
		else
			NET_INC_STATS(sock_net(sk), LINUX_MIB_TCPPUREACKS);

		flag |= tcp_ack_update_window(sk, skb, ack, ack_seq);

		if (TCP_SKB_CB(skb)->sacked)
			flag |= tcp_sacktag_write_queue(sk, skb, prior_snd_una,
							&sack_state);

		if (tcp_ecn_rcv_ecn_echo(tp, tcp_hdr(skb))) {
			flag |= FLAG_ECE;
			ack_ev_flags |= CA_ACK_ECE;
		}

		if (flag & FLAG_WIN_UPDATE)
			ack_ev_flags |= CA_ACK_WIN_UPDATE;

		tcp_in_ack_event(sk, ack_ev_flags);
	}

	/* We passed data and got it acked, remove any soft error
	 * log. Something worked...
	 */
	sk->sk_err_soft = 0;
	icsk->icsk_probes_out = 0;
	tp->rcv_tstamp = tcp_jiffies32;
	if (!prior_packets)
		goto no_queue;

	/* See if we can take anything off of the retransmit queue. */
	flag |= tcp_clean_rtx_queue(sk, prior_fack, prior_snd_una, &sack_state);

	tcp_rack_update_reo_wnd(sk, &rs);

	if (tp->tlp_high_seq)
		tcp_process_tlp_ack(sk, ack, flag);
	/* If needed, reset TLP/RTO timer; RACK may later override this. */
	if (flag & FLAG_SET_XMIT_TIMER)
		tcp_set_xmit_timer(sk);

	if (tcp_ack_is_dubious(sk, flag)) {
		if (!(flag & (FLAG_SND_UNA_ADVANCED | FLAG_NOT_DUP))) {
			num_dupack = 1;
			/* Consider if pure acks were aggregated in tcp_add_backlog() */
			if (!(flag & FLAG_DATA))
				num_dupack = max_t(u16, 1, skb_shinfo(skb)->gso_segs);
		}
		tcp_fastretrans_alert(sk, prior_snd_una, num_dupack, &flag,
				      &rexmit);
	}

	if ((flag & FLAG_FORWARD_PROGRESS) || !(flag & FLAG_NOT_DUP))
		sk_dst_confirm(sk);

	delivered = tcp_newly_delivered(sk, delivered, flag);
	lost = tp->lost - lost;			/* freshly marked lost */
	rs.is_ack_delayed = !!(flag & FLAG_ACK_MAYBE_DELAYED);
	tcp_rate_gen(sk, delivered, lost, is_sack_reneg, sack_state.rate);
	tcp_cong_control(sk, ack, delivered, flag, sack_state.rate);
	tcp_xmit_recovery(sk, rexmit);
	return 1;

no_queue:
	/* If data was DSACKed, see if we can undo a cwnd reduction. */
	if (flag & FLAG_DSACKING_ACK) {
		tcp_fastretrans_alert(sk, prior_snd_una, num_dupack, &flag,
				      &rexmit);
		tcp_newly_delivered(sk, delivered, flag);
	}
	/* If this ack opens up a zero window, clear backoff.  It was
	 * being used to time the probes, and is probably far higher than
	 * it needs to be for normal retransmission.
	 */
	tcp_ack_probe(sk);

	if (tp->tlp_high_seq)
		tcp_process_tlp_ack(sk, ack, flag);
	return 1;

old_ack:
	/* If data was SACKed, tag it and see if we should send more data.
	 * If data was DSACKed, see if we can undo a cwnd reduction.
	 */
	if (TCP_SKB_CB(skb)->sacked) {
		flag |= tcp_sacktag_write_queue(sk, skb, prior_snd_una,
						&sack_state);
		tcp_fastretrans_alert(sk, prior_snd_una, num_dupack, &flag,
				      &rexmit);
		tcp_newly_delivered(sk, delivered, flag);
		tcp_xmit_recovery(sk, rexmit);
	}

	return 0;
}

static void tcp_parse_fastopen_option(int len, const unsigned char *cookie,
				      bool syn, struct tcp_fastopen_cookie *foc,
				      bool exp_opt)
{
	/* Valid only in SYN or SYN-ACK with an even length.  */
	if (!foc || !syn || len < 0 || (len & 1))
		return;

	if (len >= TCP_FASTOPEN_COOKIE_MIN &&
	    len <= TCP_FASTOPEN_COOKIE_MAX)
		memcpy(foc->val, cookie, len);
	else if (len != 0)
		len = -1;
	foc->len = len;
	foc->exp = exp_opt;
}

static void smc_parse_options(const struct tcphdr *th,
			      struct tcp_options_received *opt_rx,
			      const unsigned char *ptr,
			      int opsize)
{
#if IS_ENABLED(CONFIG_SMC)
	if (static_branch_unlikely(&tcp_have_smc)) {
		if (th->syn && !(opsize & 1) &&
		    opsize >= TCPOLEN_EXP_SMC_BASE &&
		    get_unaligned_be32(ptr) == TCPOPT_SMC_MAGIC)
			opt_rx->smc_ok = 1;
	}
#endif
}

/* Try to parse the MSS option from the TCP header. Return 0 on failure, clamped
 * value on success.
 */
static u16 tcp_parse_mss_option(const struct tcphdr *th, u16 user_mss)
{
	const unsigned char *ptr = (const unsigned char *)(th + 1);
	int length = (th->doff * 4) - sizeof(struct tcphdr);
	u16 mss = 0;

	while (length > 0) {
		int opcode = *ptr++;
		int opsize;

		switch (opcode) {
		case TCPOPT_EOL:
			return mss;
		case TCPOPT_NOP:	/* Ref: RFC 793 section 3.1 */
			length--;
			continue;
		default:
			if (length < 2)
				return mss;
			opsize = *ptr++;
			if (opsize < 2) /* "silly options" */
				return mss;
			if (opsize > length)
				return mss;	/* fail on partial options */
			if (opcode == TCPOPT_MSS && opsize == TCPOLEN_MSS) {
				u16 in_mss = get_unaligned_be16(ptr);

				if (in_mss) {
					if (user_mss && user_mss < in_mss)
						in_mss = user_mss;
					mss = in_mss;
				}
			}
			ptr += opsize - 2;
			length -= opsize;
		}
	}
	return mss;
}

/* Look for tcp options. Normally only called on SYN and SYNACK packets.
 * But, this can also be called on packets in the established flow when
 * the fast version below fails.
 */
void tcp_parse_options(const struct net *net,
		       const struct sk_buff *skb,
		       struct tcp_options_received *opt_rx, int estab,
		       struct tcp_fastopen_cookie *foc)
{
	const unsigned char *ptr;
	const struct tcphdr *th = tcp_hdr(skb);
	int length = (th->doff * 4) - sizeof(struct tcphdr);

	ptr = (const unsigned char *)(th + 1);
	opt_rx->saw_tstamp = 0;

	while (length > 0) {
		int opcode = *ptr++;
		int opsize;

		switch (opcode) {
		case TCPOPT_EOL:
			return;
		case TCPOPT_NOP:	/* Ref: RFC 793 section 3.1 */
			length--;
			continue;
		default:
			if (length < 2)
				return;
			opsize = *ptr++;
			if (opsize < 2) /* "silly options" */
				return;
			if (opsize > length)
				return;	/* don't parse partial options */
			switch (opcode) {
			case TCPOPT_MSS:
				if (opsize == TCPOLEN_MSS && th->syn && !estab) {
					u16 in_mss = get_unaligned_be16(ptr);
					if (in_mss) {
						if (opt_rx->user_mss &&
						    opt_rx->user_mss < in_mss)
							in_mss = opt_rx->user_mss;
						opt_rx->mss_clamp = in_mss;
					}
				}
				break;
			case TCPOPT_WINDOW:
				if (opsize == TCPOLEN_WINDOW && th->syn &&
				    !estab && net->ipv4.sysctl_tcp_window_scaling) {
					__u8 snd_wscale = *(__u8 *)ptr;
					opt_rx->wscale_ok = 1;
					if (snd_wscale > TCP_MAX_WSCALE) {
						net_info_ratelimited("%s: Illegal window scaling value %d > %u received\n",
								     __func__,
								     snd_wscale,
								     TCP_MAX_WSCALE);
						snd_wscale = TCP_MAX_WSCALE;
					}
					opt_rx->snd_wscale = snd_wscale;
				}
				break;
			case TCPOPT_TIMESTAMP:
				if ((opsize == TCPOLEN_TIMESTAMP) &&
				    ((estab && opt_rx->tstamp_ok) ||
				     (!estab && net->ipv4.sysctl_tcp_timestamps))) {
					opt_rx->saw_tstamp = 1;
					opt_rx->rcv_tsval = get_unaligned_be32(ptr);
					opt_rx->rcv_tsecr = get_unaligned_be32(ptr + 4);
				}
				break;
			case TCPOPT_SACK_PERM:
				if (opsize == TCPOLEN_SACK_PERM && th->syn &&
				    !estab && net->ipv4.sysctl_tcp_sack) {
					opt_rx->sack_ok = TCP_SACK_SEEN;
					tcp_sack_reset(opt_rx);
				}
				break;

			case TCPOPT_SACK:
				if ((opsize >= (TCPOLEN_SACK_BASE + TCPOLEN_SACK_PERBLOCK)) &&
				   !((opsize - TCPOLEN_SACK_BASE) % TCPOLEN_SACK_PERBLOCK) &&
				   opt_rx->sack_ok) {
					TCP_SKB_CB(skb)->sacked = (ptr - 2) - (unsigned char *)th;
				}
				break;
#ifdef CONFIG_TCP_MD5SIG
			case TCPOPT_MD5SIG:
				/*
				 * The MD5 Hash has already been
				 * checked (see tcp_v{4,6}_do_rcv()).
				 */
				break;
#endif
			case TCPOPT_MPTCP:
				mptcp_parse_option(skb, ptr, opsize, opt_rx);
				break;

			case TCPOPT_FASTOPEN:
				tcp_parse_fastopen_option(
					opsize - TCPOLEN_FASTOPEN_BASE,
					ptr, th->syn, foc, false);
				break;

			case TCPOPT_EXP:
				/* Fast Open option shares code 254 using a
				 * 16 bits magic number.
				 */
				if (opsize >= TCPOLEN_EXP_FASTOPEN_BASE &&
				    get_unaligned_be16(ptr) ==
				    TCPOPT_FASTOPEN_MAGIC)
					tcp_parse_fastopen_option(opsize -
						TCPOLEN_EXP_FASTOPEN_BASE,
						ptr + 2, th->syn, foc, true);
				else
					smc_parse_options(th, opt_rx, ptr,
							  opsize);
				break;

			}
			ptr += opsize-2;
			length -= opsize;
		}
	}
}
EXPORT_SYMBOL(tcp_parse_options);

static bool tcp_parse_aligned_timestamp(struct tcp_sock *tp, const struct tcphdr *th)
{
	const __be32 *ptr = (const __be32 *)(th + 1);

	if (*ptr == htonl((TCPOPT_NOP << 24) | (TCPOPT_NOP << 16)
			  | (TCPOPT_TIMESTAMP << 8) | TCPOLEN_TIMESTAMP)) {
		tp->rx_opt.saw_tstamp = 1;
		++ptr;
		tp->rx_opt.rcv_tsval = ntohl(*ptr);
		++ptr;
		if (*ptr)
			tp->rx_opt.rcv_tsecr = ntohl(*ptr) - tp->tsoffset;
		else
			tp->rx_opt.rcv_tsecr = 0;
		return true;
	}
	return false;
}

/* Fast parse options. This hopes to only see timestamps.
 * If it is wrong it falls back on tcp_parse_options().
 */
static bool tcp_fast_parse_options(const struct net *net,
				   const struct sk_buff *skb,
				   const struct tcphdr *th, struct tcp_sock *tp)
{
	/* In the spirit of fast parsing, compare doff directly to constant
	 * values.  Because equality is used, short doff can be ignored here.
	 */
	if (th->doff == (sizeof(*th) / 4)) {
		tp->rx_opt.saw_tstamp = 0;
		return false;
	} else if (tp->rx_opt.tstamp_ok &&
		   th->doff == ((sizeof(*th) + TCPOLEN_TSTAMP_ALIGNED) / 4)) {
		if (tcp_parse_aligned_timestamp(tp, th))
			return true;
	}

	tcp_parse_options(net, skb, &tp->rx_opt, 1, NULL);
	if (tp->rx_opt.saw_tstamp && tp->rx_opt.rcv_tsecr)
		tp->rx_opt.rcv_tsecr -= tp->tsoffset;

	return true;
}

#ifdef CONFIG_TCP_MD5SIG
/*
 * Parse MD5 Signature option
 */
const u8 *tcp_parse_md5sig_option(const struct tcphdr *th)
{
	int length = (th->doff << 2) - sizeof(*th);
	const u8 *ptr = (const u8 *)(th + 1);

	/* If not enough data remaining, we can short cut */
	while (length >= TCPOLEN_MD5SIG) {
		int opcode = *ptr++;
		int opsize;

		switch (opcode) {
		case TCPOPT_EOL:
			return NULL;
		case TCPOPT_NOP:
			length--;
			continue;
		default:
			opsize = *ptr++;
			if (opsize < 2 || opsize > length)
				return NULL;
			if (opcode == TCPOPT_MD5SIG)
				return opsize == TCPOLEN_MD5SIG ? ptr : NULL;
		}
		ptr += opsize - 2;
		length -= opsize;
	}
	return NULL;
}
EXPORT_SYMBOL(tcp_parse_md5sig_option);
#endif

/* Sorry, PAWS as specified is broken wrt. pure-ACKs -DaveM
 *
 * It is not fatal. If this ACK does _not_ change critical state (seqs, window)
 * it can pass through stack. So, the following predicate verifies that
 * this segment is not used for anything but congestion avoidance or
 * fast retransmit. Moreover, we even are able to eliminate most of such
 * second order effects, if we apply some small "replay" window (~RTO)
 * to timestamp space.
 *
 * All these measures still do not guarantee that we reject wrapped ACKs
 * on networks with high bandwidth, when sequence space is recycled fastly,
 * but it guarantees that such events will be very rare and do not affect
 * connection seriously. This doesn't look nice, but alas, PAWS is really
 * buggy extension.
 *
 * [ Later note. Even worse! It is buggy for segments _with_ data. RFC
 * states that events when retransmit arrives after original data are rare.
 * It is a blatant lie. VJ forgot about fast retransmit! 8)8) It is
 * the biggest problem on large power networks even with minor reordering.
 * OK, let's give it small replay window. If peer clock is even 1hz, it is safe
 * up to bandwidth of 18Gigabit/sec. 8) ]
 */

static int tcp_disordered_ack(const struct sock *sk, const struct sk_buff *skb)
{
	const struct tcp_sock *tp = tcp_sk(sk);
	const struct tcphdr *th = tcp_hdr(skb);
	u32 seq = TCP_SKB_CB(skb)->seq;
	u32 ack = TCP_SKB_CB(skb)->ack_seq;

	return (/* 1. Pure ACK with correct sequence number. */
		(th->ack && seq == TCP_SKB_CB(skb)->end_seq && seq == tp->rcv_nxt) &&

		/* 2. ... and duplicate ACK. */
		ack == tp->snd_una &&

		/* 3. ... and does not update window. */
		!tcp_may_update_window(tp, ack, seq, ntohs(th->window) << tp->rx_opt.snd_wscale) &&

		/* 4. ... and sits in replay window. */
		(s32)(tp->rx_opt.ts_recent - tp->rx_opt.rcv_tsval) <= (inet_csk(sk)->icsk_rto * 1024) / HZ);
}

static inline bool tcp_paws_discard(const struct sock *sk,
				   const struct sk_buff *skb)
{
	const struct tcp_sock *tp = tcp_sk(sk);

	return !tcp_paws_check(&tp->rx_opt, TCP_PAWS_WINDOW) &&
	       !tcp_disordered_ack(sk, skb);
}

/* Check segment sequence number for validity.
 *
 * Segment controls are considered valid, if the segment
 * fits to the window after truncation to the window. Acceptability
 * of data (and SYN, FIN, of course) is checked separately.
 * See tcp_data_queue(), for example.
 *
 * Also, controls (RST is main one) are accepted using RCV.WUP instead
 * of RCV.NXT. Peer still did not advance his SND.UNA when we
 * delayed ACK, so that hisSND.UNA<=ourRCV.WUP.
 * (borrowed from freebsd)
 */

static inline bool tcp_sequence(const struct tcp_sock *tp, u32 seq, u32 end_seq)
{
	return	!before(end_seq, tp->rcv_wup) &&
		!after(seq, tp->rcv_nxt + tcp_receive_window(tp));
}

/* When we get a reset we do this. */
void tcp_reset(struct sock *sk)
{
	trace_tcp_receive_reset(sk);

	/* We want the right error as BSD sees it (and indeed as we do). */
	switch (sk->sk_state) {
	case TCP_SYN_SENT:
		sk->sk_err = ECONNREFUSED;
		break;
	case TCP_CLOSE_WAIT:
		sk->sk_err = EPIPE;
		break;
	case TCP_CLOSE:
		return;
	default:
		sk->sk_err = ECONNRESET;
	}
	/* This barrier is coupled with smp_rmb() in tcp_poll() */
	smp_wmb();

	tcp_write_queue_purge(sk);
	tcp_done(sk);

	if (!sock_flag(sk, SOCK_DEAD))
		sk->sk_error_report(sk);
}

/*
 * 	Process the FIN bit. This now behaves as it is supposed to work
 *	and the FIN takes effect when it is validly part of sequence
 *	space. Not before when we get holes.
 *
 *	If we are ESTABLISHED, a received fin moves us to CLOSE-WAIT
 *	(and thence onto LAST-ACK and finally, CLOSE, we never enter
 *	TIME-WAIT)
 *
 *	If we are in FINWAIT-1, a received FIN indicates simultaneous
 *	close and we go into CLOSING (and later onto TIME-WAIT)
 *
 *	If we are in FINWAIT-2, a received FIN moves us to TIME-WAIT.
 */
void tcp_fin(struct sock *sk)
{
	struct tcp_sock *tp = tcp_sk(sk);

	inet_csk_schedule_ack(sk);

	sk->sk_shutdown |= RCV_SHUTDOWN;
	sock_set_flag(sk, SOCK_DONE);

	switch (sk->sk_state) {
	case TCP_SYN_RECV:
	case TCP_ESTABLISHED:
		/* Move to CLOSE_WAIT */
		tcp_set_state(sk, TCP_CLOSE_WAIT);
		inet_csk_enter_pingpong_mode(sk);
		break;

	case TCP_CLOSE_WAIT:
	case TCP_CLOSING:
		/* Received a retransmission of the FIN, do
		 * nothing.
		 */
		break;
	case TCP_LAST_ACK:
		/* RFC793: Remain in the LAST-ACK state. */
		break;

	case TCP_FIN_WAIT1:
		/* This case occurs when a simultaneous close
		 * happens, we must ack the received FIN and
		 * enter the CLOSING state.
		 */
		tcp_send_ack(sk);
		tcp_set_state(sk, TCP_CLOSING);
		break;
	case TCP_FIN_WAIT2:
		/* Received a FIN -- send ACK and enter TIME_WAIT. */
		tcp_send_ack(sk);
		tcp_time_wait(sk, TCP_TIME_WAIT, 0);
		break;
	default:
		/* Only TCP_LISTEN and TCP_CLOSE are left, in these
		 * cases we should never reach this piece of code.
		 */
		pr_err("%s: Impossible, sk->sk_state=%d\n",
		       __func__, sk->sk_state);
		break;
	}

	/* It _is_ possible, that we have something out-of-order _after_ FIN.
	 * Probably, we should reset in this case. For now drop them.
	 */
	skb_rbtree_purge(&tp->out_of_order_queue);
	if (tcp_is_sack(tp))
		tcp_sack_reset(&tp->rx_opt);
	sk_mem_reclaim(sk);

	if (!sock_flag(sk, SOCK_DEAD)) {
		sk->sk_state_change(sk);

		/* Do not send POLL_HUP for half duplex close. */
		if (sk->sk_shutdown == SHUTDOWN_MASK ||
		    sk->sk_state == TCP_CLOSE)
			sk_wake_async(sk, SOCK_WAKE_WAITD, POLL_HUP);
		else
			sk_wake_async(sk, SOCK_WAKE_WAITD, POLL_IN);
	}
}

static inline bool tcp_sack_extend(struct tcp_sack_block *sp, u32 seq,
				  u32 end_seq)
{
	if (!after(seq, sp->end_seq) && !after(sp->start_seq, end_seq)) {
		if (before(seq, sp->start_seq))
			sp->start_seq = seq;
		if (after(end_seq, sp->end_seq))
			sp->end_seq = end_seq;
		return true;
	}
	return false;
}

static void tcp_dsack_set(struct sock *sk, u32 seq, u32 end_seq)
{
	struct tcp_sock *tp = tcp_sk(sk);

	if (tcp_is_sack(tp) && sock_net(sk)->ipv4.sysctl_tcp_dsack) {
		int mib_idx;

		if (before(seq, tp->rcv_nxt))
			mib_idx = LINUX_MIB_TCPDSACKOLDSENT;
		else
			mib_idx = LINUX_MIB_TCPDSACKOFOSENT;

		NET_INC_STATS(sock_net(sk), mib_idx);

		tp->rx_opt.dsack = 1;
		tp->duplicate_sack[0].start_seq = seq;
		tp->duplicate_sack[0].end_seq = end_seq;
	}
}

static void tcp_dsack_extend(struct sock *sk, u32 seq, u32 end_seq)
{
	struct tcp_sock *tp = tcp_sk(sk);

	if (!tp->rx_opt.dsack)
		tcp_dsack_set(sk, seq, end_seq);
	else
		tcp_sack_extend(tp->duplicate_sack, seq, end_seq);
}

static void tcp_rcv_spurious_retrans(struct sock *sk, const struct sk_buff *skb)
{
	/* When the ACK path fails or drops most ACKs, the sender would
	 * timeout and spuriously retransmit the same segment repeatedly.
	 * The receiver remembers and reflects via DSACKs. Leverage the
	 * DSACK state and change the txhash to re-route speculatively.
	 */
	if (TCP_SKB_CB(skb)->seq == tcp_sk(sk)->duplicate_sack[0].start_seq) {
		sk_rethink_txhash(sk);
		NET_INC_STATS(sock_net(sk), LINUX_MIB_TCPDUPLICATEDATAREHASH);
	}
}

static void tcp_send_dupack(struct sock *sk, const struct sk_buff *skb)
{
	struct tcp_sock *tp = tcp_sk(sk);

	if (TCP_SKB_CB(skb)->end_seq != TCP_SKB_CB(skb)->seq &&
	    before(TCP_SKB_CB(skb)->seq, tp->rcv_nxt)) {
		NET_INC_STATS(sock_net(sk), LINUX_MIB_DELAYEDACKLOST);
		tcp_enter_quickack_mode(sk, TCP_MAX_QUICKACKS);

		if (tcp_is_sack(tp) && sock_net(sk)->ipv4.sysctl_tcp_dsack) {
			u32 end_seq = TCP_SKB_CB(skb)->end_seq;

			tcp_rcv_spurious_retrans(sk, skb);
			if (after(TCP_SKB_CB(skb)->end_seq, tp->rcv_nxt))
				end_seq = tp->rcv_nxt;
			tcp_dsack_set(sk, TCP_SKB_CB(skb)->seq, end_seq);
		}
	}

	tcp_send_ack(sk);
}

/* These routines update the SACK block as out-of-order packets arrive or
 * in-order packets close up the sequence space.
 */
static void tcp_sack_maybe_coalesce(struct tcp_sock *tp)
{
	int this_sack;
	struct tcp_sack_block *sp = &tp->selective_acks[0];
	struct tcp_sack_block *swalk = sp + 1;

	/* See if the recent change to the first SACK eats into
	 * or hits the sequence space of other SACK blocks, if so coalesce.
	 */
	for (this_sack = 1; this_sack < tp->rx_opt.num_sacks;) {
		if (tcp_sack_extend(sp, swalk->start_seq, swalk->end_seq)) {
			int i;

			/* Zap SWALK, by moving every further SACK up by one slot.
			 * Decrease num_sacks.
			 */
			tp->rx_opt.num_sacks--;
			for (i = this_sack; i < tp->rx_opt.num_sacks; i++)
				sp[i] = sp[i + 1];
			continue;
		}
		this_sack++, swalk++;
	}
}

static void tcp_sack_new_ofo_skb(struct sock *sk, u32 seq, u32 end_seq)
{
	struct tcp_sock *tp = tcp_sk(sk);
	struct tcp_sack_block *sp = &tp->selective_acks[0];
	int cur_sacks = tp->rx_opt.num_sacks;
	int this_sack;

	if (!cur_sacks)
		goto new_sack;

	for (this_sack = 0; this_sack < cur_sacks; this_sack++, sp++) {
		if (tcp_sack_extend(sp, seq, end_seq)) {
			/* Rotate this_sack to the first one. */
			for (; this_sack > 0; this_sack--, sp--)
				swap(*sp, *(sp - 1));
			if (cur_sacks > 1)
				tcp_sack_maybe_coalesce(tp);
			return;
		}
	}

	/* Could not find an adjacent existing SACK, build a new one,
	 * put it at the front, and shift everyone else down.  We
	 * always know there is at least one SACK present already here.
	 *
	 * If the sack array is full, forget about the last one.
	 */
	if (this_sack >= TCP_NUM_SACKS) {
		if (tp->compressed_ack > TCP_FASTRETRANS_THRESH)
			tcp_send_ack(sk);
		this_sack--;
		tp->rx_opt.num_sacks--;
		sp--;
	}
	for (; this_sack > 0; this_sack--, sp--)
		*sp = *(sp - 1);

new_sack:
	/* Build the new head SACK, and we're done. */
	sp->start_seq = seq;
	sp->end_seq = end_seq;
	tp->rx_opt.num_sacks++;
}

/* RCV.NXT advances, some SACKs should be eaten. */

static void tcp_sack_remove(struct tcp_sock *tp)
{
	struct tcp_sack_block *sp = &tp->selective_acks[0];
	int num_sacks = tp->rx_opt.num_sacks;
	int this_sack;

	/* Empty ofo queue, hence, all the SACKs are eaten. Clear. */
	if (RB_EMPTY_ROOT(&tp->out_of_order_queue)) {
		tp->rx_opt.num_sacks = 0;
		return;
	}

	for (this_sack = 0; this_sack < num_sacks;) {
		/* Check if the start of the sack is covered by RCV.NXT. */
		if (!before(tp->rcv_nxt, sp->start_seq)) {
			int i;

			/* RCV.NXT must cover all the block! */
			WARN_ON(before(tp->rcv_nxt, sp->end_seq));

			/* Zap this SACK, by moving forward any other SACKS. */
			for (i = this_sack+1; i < num_sacks; i++)
				tp->selective_acks[i-1] = tp->selective_acks[i];
			num_sacks--;
			continue;
		}
		this_sack++;
		sp++;
	}
	tp->rx_opt.num_sacks = num_sacks;
}

/**
 * tcp_try_coalesce - try to merge skb to prior one
 * @sk: socket
 * @dest: destination queue
 * @to: prior buffer
 * @from: buffer to add in queue
 * @fragstolen: pointer to boolean
 *
 * Before queueing skb @from after @to, try to merge them
 * to reduce overall memory use and queue lengths, if cost is small.
 * Packets in ofo or receive queues can stay a long time.
 * Better try to coalesce them right now to avoid future collapses.
 * Returns true if caller should free @from instead of queueing it
 */
static bool tcp_try_coalesce(struct sock *sk,
			     struct sk_buff *to,
			     struct sk_buff *from,
			     bool *fragstolen)
{
	int delta;

	*fragstolen = false;

	/* Its possible this segment overlaps with prior segment in queue */
	if (TCP_SKB_CB(from)->seq != TCP_SKB_CB(to)->end_seq)
		return false;

	if (!mptcp_skb_can_collapse(to, from))
		return false;

#ifdef CONFIG_TLS_DEVICE
	if (from->decrypted != to->decrypted)
		return false;
#endif

	if (!skb_try_coalesce(to, from, fragstolen, &delta))
		return false;

	atomic_add(delta, &sk->sk_rmem_alloc);
	sk_mem_charge(sk, delta);
	NET_INC_STATS(sock_net(sk), LINUX_MIB_TCPRCVCOALESCE);
	TCP_SKB_CB(to)->end_seq = TCP_SKB_CB(from)->end_seq;
	TCP_SKB_CB(to)->ack_seq = TCP_SKB_CB(from)->ack_seq;
	TCP_SKB_CB(to)->tcp_flags |= TCP_SKB_CB(from)->tcp_flags;

	if (TCP_SKB_CB(from)->has_rxtstamp) {
		TCP_SKB_CB(to)->has_rxtstamp = true;
		to->tstamp = from->tstamp;
		skb_hwtstamps(to)->hwtstamp = skb_hwtstamps(from)->hwtstamp;
	}

	return true;
}

static bool tcp_ooo_try_coalesce(struct sock *sk,
			     struct sk_buff *to,
			     struct sk_buff *from,
			     bool *fragstolen)
{
	bool res = tcp_try_coalesce(sk, to, from, fragstolen);

	/* In case tcp_drop() is called later, update to->gso_segs */
	if (res) {
		u32 gso_segs = max_t(u16, 1, skb_shinfo(to)->gso_segs) +
			       max_t(u16, 1, skb_shinfo(from)->gso_segs);

		skb_shinfo(to)->gso_segs = min_t(u32, gso_segs, 0xFFFF);
	}
	return res;
}

static void tcp_drop(struct sock *sk, struct sk_buff *skb)
{
	sk_drops_add(sk, skb);
	__kfree_skb(skb);
}

/* This one checks to see if we can put data from the
 * out_of_order queue into the receive_queue.
 */
static void tcp_ofo_queue(struct sock *sk)
{
	struct tcp_sock *tp = tcp_sk(sk);
	__u32 dsack_high = tp->rcv_nxt;
	bool fin, fragstolen, eaten;
	struct sk_buff *skb, *tail;
	struct rb_node *p;

	p = rb_first(&tp->out_of_order_queue);
	while (p) {
		skb = rb_to_skb(p);
		if (after(TCP_SKB_CB(skb)->seq, tp->rcv_nxt))
			break;

		if (before(TCP_SKB_CB(skb)->seq, dsack_high)) {
			__u32 dsack = dsack_high;
			if (before(TCP_SKB_CB(skb)->end_seq, dsack_high))
				dsack_high = TCP_SKB_CB(skb)->end_seq;
			tcp_dsack_extend(sk, TCP_SKB_CB(skb)->seq, dsack);
		}
		p = rb_next(p);
		rb_erase(&skb->rbnode, &tp->out_of_order_queue);

		if (unlikely(!after(TCP_SKB_CB(skb)->end_seq, tp->rcv_nxt))) {
			tcp_drop(sk, skb);
			continue;
		}

		tail = skb_peek_tail(&sk->sk_receive_queue);
		eaten = tail && tcp_try_coalesce(sk, tail, skb, &fragstolen);
		tcp_rcv_nxt_update(tp, TCP_SKB_CB(skb)->end_seq);
		fin = TCP_SKB_CB(skb)->tcp_flags & TCPHDR_FIN;
		if (!eaten)
			__skb_queue_tail(&sk->sk_receive_queue, skb);
		else
			kfree_skb_partial(skb, fragstolen);

		if (unlikely(fin)) {
			tcp_fin(sk);
			/* tcp_fin() purges tp->out_of_order_queue,
			 * so we must end this loop right now.
			 */
			break;
		}
	}
}

static bool tcp_prune_ofo_queue(struct sock *sk);
static int tcp_prune_queue(struct sock *sk);

static int tcp_try_rmem_schedule(struct sock *sk, struct sk_buff *skb,
				 unsigned int size)
{
	if (atomic_read(&sk->sk_rmem_alloc) > sk->sk_rcvbuf ||
	    !sk_rmem_schedule(sk, skb, size)) {

		if (tcp_prune_queue(sk) < 0)
			return -1;

		while (!sk_rmem_schedule(sk, skb, size)) {
			if (!tcp_prune_ofo_queue(sk))
				return -1;
		}
	}
	return 0;
}

static void tcp_data_queue_ofo(struct sock *sk, struct sk_buff *skb)
{
	struct tcp_sock *tp = tcp_sk(sk);
	struct rb_node **p, *parent;
	struct sk_buff *skb1;
	u32 seq, end_seq;
	bool fragstolen;

	tcp_ecn_check_ce(sk, skb);

	if (unlikely(tcp_try_rmem_schedule(sk, skb, skb->truesize))) {
		NET_INC_STATS(sock_net(sk), LINUX_MIB_TCPOFODROP);
		tcp_drop(sk, skb);
		return;
	}

	/* Disable header prediction. */
	tp->pred_flags = 0;
	inet_csk_schedule_ack(sk);

	tp->rcv_ooopack += max_t(u16, 1, skb_shinfo(skb)->gso_segs);
	NET_INC_STATS(sock_net(sk), LINUX_MIB_TCPOFOQUEUE);
	seq = TCP_SKB_CB(skb)->seq;
	end_seq = TCP_SKB_CB(skb)->end_seq;

	p = &tp->out_of_order_queue.rb_node;
	if (RB_EMPTY_ROOT(&tp->out_of_order_queue)) {
		/* Initial out of order segment, build 1 SACK. */
		if (tcp_is_sack(tp)) {
			tp->rx_opt.num_sacks = 1;
			tp->selective_acks[0].start_seq = seq;
			tp->selective_acks[0].end_seq = end_seq;
		}
		rb_link_node(&skb->rbnode, NULL, p);
		rb_insert_color(&skb->rbnode, &tp->out_of_order_queue);
		tp->ooo_last_skb = skb;
		goto end;
	}

	/* In the typical case, we are adding an skb to the end of the list.
	 * Use of ooo_last_skb avoids the O(Log(N)) rbtree lookup.
	 */
	if (tcp_ooo_try_coalesce(sk, tp->ooo_last_skb,
				 skb, &fragstolen)) {
coalesce_done:
		tcp_grow_window(sk, skb);
		kfree_skb_partial(skb, fragstolen);
		skb = NULL;
		goto add_sack;
	}
	/* Can avoid an rbtree lookup if we are adding skb after ooo_last_skb */
	if (!before(seq, TCP_SKB_CB(tp->ooo_last_skb)->end_seq)) {
		parent = &tp->ooo_last_skb->rbnode;
		p = &parent->rb_right;
		goto insert;
	}

	/* Find place to insert this segment. Handle overlaps on the way. */
	parent = NULL;
	while (*p) {
		parent = *p;
		skb1 = rb_to_skb(parent);
		if (before(seq, TCP_SKB_CB(skb1)->seq)) {
			p = &parent->rb_left;
			continue;
		}
		if (before(seq, TCP_SKB_CB(skb1)->end_seq)) {
			if (!after(end_seq, TCP_SKB_CB(skb1)->end_seq)) {
				/* All the bits are present. Drop. */
				NET_INC_STATS(sock_net(sk),
					      LINUX_MIB_TCPOFOMERGE);
				tcp_drop(sk, skb);
				skb = NULL;
				tcp_dsack_set(sk, seq, end_seq);
				goto add_sack;
			}
			if (after(seq, TCP_SKB_CB(skb1)->seq)) {
				/* Partial overlap. */
				tcp_dsack_set(sk, seq, TCP_SKB_CB(skb1)->end_seq);
			} else {
				/* skb's seq == skb1's seq and skb covers skb1.
				 * Replace skb1 with skb.
				 */
				rb_replace_node(&skb1->rbnode, &skb->rbnode,
						&tp->out_of_order_queue);
				tcp_dsack_extend(sk,
						 TCP_SKB_CB(skb1)->seq,
						 TCP_SKB_CB(skb1)->end_seq);
				NET_INC_STATS(sock_net(sk),
					      LINUX_MIB_TCPOFOMERGE);
				tcp_drop(sk, skb1);
				goto merge_right;
			}
		} else if (tcp_ooo_try_coalesce(sk, skb1,
						skb, &fragstolen)) {
			goto coalesce_done;
		}
		p = &parent->rb_right;
	}
insert:
	/* Insert segment into RB tree. */
	rb_link_node(&skb->rbnode, parent, p);
	rb_insert_color(&skb->rbnode, &tp->out_of_order_queue);

merge_right:
	/* Remove other segments covered by skb. */
	while ((skb1 = skb_rb_next(skb)) != NULL) {
		if (!after(end_seq, TCP_SKB_CB(skb1)->seq))
			break;
		if (before(end_seq, TCP_SKB_CB(skb1)->end_seq)) {
			tcp_dsack_extend(sk, TCP_SKB_CB(skb1)->seq,
					 end_seq);
			break;
		}
		rb_erase(&skb1->rbnode, &tp->out_of_order_queue);
		tcp_dsack_extend(sk, TCP_SKB_CB(skb1)->seq,
				 TCP_SKB_CB(skb1)->end_seq);
		NET_INC_STATS(sock_net(sk), LINUX_MIB_TCPOFOMERGE);
		tcp_drop(sk, skb1);
	}
	/* If there is no skb after us, we are the last_skb ! */
	if (!skb1)
		tp->ooo_last_skb = skb;

add_sack:
	if (tcp_is_sack(tp))
		tcp_sack_new_ofo_skb(sk, seq, end_seq);
end:
	if (skb) {
		tcp_grow_window(sk, skb);
		skb_condense(skb);
		skb_set_owner_r(skb, sk);
	}
}

static int __must_check tcp_queue_rcv(struct sock *sk, struct sk_buff *skb,
				      bool *fragstolen)
{
	int eaten;
	struct sk_buff *tail = skb_peek_tail(&sk->sk_receive_queue);

	eaten = (tail &&
		 tcp_try_coalesce(sk, tail,
				  skb, fragstolen)) ? 1 : 0;
	tcp_rcv_nxt_update(tcp_sk(sk), TCP_SKB_CB(skb)->end_seq);
	if (!eaten) {
		__skb_queue_tail(&sk->sk_receive_queue, skb);
		skb_set_owner_r(skb, sk);
	}
	return eaten;
}

int tcp_send_rcvq(struct sock *sk, struct msghdr *msg, size_t size)
{
	struct sk_buff *skb;
	int err = -ENOMEM;
	int data_len = 0;
	bool fragstolen;

	if (size == 0)
		return 0;

	if (size > PAGE_SIZE) {
		int npages = min_t(size_t, size >> PAGE_SHIFT, MAX_SKB_FRAGS);

		data_len = npages << PAGE_SHIFT;
		size = data_len + (size & ~PAGE_MASK);
	}
	skb = alloc_skb_with_frags(size - data_len, data_len,
				   PAGE_ALLOC_COSTLY_ORDER,
				   &err, sk->sk_allocation);
	if (!skb)
		goto err;

	skb_put(skb, size - data_len);
	skb->data_len = data_len;
	skb->len = size;

	if (tcp_try_rmem_schedule(sk, skb, skb->truesize)) {
		NET_INC_STATS(sock_net(sk), LINUX_MIB_TCPRCVQDROP);
		goto err_free;
	}

	err = skb_copy_datagram_from_iter(skb, 0, &msg->msg_iter, size);
	if (err)
		goto err_free;

	TCP_SKB_CB(skb)->seq = tcp_sk(sk)->rcv_nxt;
	TCP_SKB_CB(skb)->end_seq = TCP_SKB_CB(skb)->seq + size;
	TCP_SKB_CB(skb)->ack_seq = tcp_sk(sk)->snd_una - 1;

	if (tcp_queue_rcv(sk, skb, &fragstolen)) {
		WARN_ON_ONCE(fragstolen); /* should not happen */
		__kfree_skb(skb);
	}
	return size;

err_free:
	kfree_skb(skb);
err:
	return err;

}

void tcp_data_ready(struct sock *sk)
{
	const struct tcp_sock *tp = tcp_sk(sk);
	int avail = tp->rcv_nxt - tp->copied_seq;

	if (avail < sk->sk_rcvlowat && !tcp_rmem_pressure(sk) &&
	    !sock_flag(sk, SOCK_DONE))
		return;

	sk->sk_data_ready(sk);
}

static void tcp_data_queue(struct sock *sk, struct sk_buff *skb)
{
	struct tcp_sock *tp = tcp_sk(sk);
	bool fragstolen;
	int eaten;

	if (sk_is_mptcp(sk))
		mptcp_incoming_options(sk, skb, &tp->rx_opt);

	if (TCP_SKB_CB(skb)->seq == TCP_SKB_CB(skb)->end_seq) {
		__kfree_skb(skb);
		return;
	}
	skb_dst_drop(skb);
	__skb_pull(skb, tcp_hdr(skb)->doff * 4);

	tcp_ecn_accept_cwr(sk, skb);

	tp->rx_opt.dsack = 0;

	/*  Queue data for delivery to the user.
	 *  Packets in sequence go to the receive queue.
	 *  Out of sequence packets to the out_of_order_queue.
	 */
	if (TCP_SKB_CB(skb)->seq == tp->rcv_nxt) {
		if (tcp_receive_window(tp) == 0) {
			NET_INC_STATS(sock_net(sk), LINUX_MIB_TCPZEROWINDOWDROP);
			goto out_of_window;
		}

		/* Ok. In sequence. In window. */
queue_and_out:
		if (skb_queue_len(&sk->sk_receive_queue) == 0)
			sk_forced_mem_schedule(sk, skb->truesize);
		else if (tcp_try_rmem_schedule(sk, skb, skb->truesize)) {
			NET_INC_STATS(sock_net(sk), LINUX_MIB_TCPRCVQDROP);
			goto drop;
		}

		eaten = tcp_queue_rcv(sk, skb, &fragstolen);
		if (skb->len)
			tcp_event_data_recv(sk, skb);
		if (TCP_SKB_CB(skb)->tcp_flags & TCPHDR_FIN)
			tcp_fin(sk);

		if (!RB_EMPTY_ROOT(&tp->out_of_order_queue)) {
			tcp_ofo_queue(sk);

			/* RFC5681. 4.2. SHOULD send immediate ACK, when
			 * gap in queue is filled.
			 */
			if (RB_EMPTY_ROOT(&tp->out_of_order_queue))
				inet_csk(sk)->icsk_ack.pending |= ICSK_ACK_NOW;
		}

		if (tp->rx_opt.num_sacks)
			tcp_sack_remove(tp);

		tcp_fast_path_check(sk);

		if (eaten > 0)
			kfree_skb_partial(skb, fragstolen);
		if (!sock_flag(sk, SOCK_DEAD))
			tcp_data_ready(sk);
		return;
	}

	if (!after(TCP_SKB_CB(skb)->end_seq, tp->rcv_nxt)) {
		tcp_rcv_spurious_retrans(sk, skb);
		/* A retransmit, 2nd most common case.  Force an immediate ack. */
		NET_INC_STATS(sock_net(sk), LINUX_MIB_DELAYEDACKLOST);
		tcp_dsack_set(sk, TCP_SKB_CB(skb)->seq, TCP_SKB_CB(skb)->end_seq);

out_of_window:
		tcp_enter_quickack_mode(sk, TCP_MAX_QUICKACKS);
		inet_csk_schedule_ack(sk);
drop:
		tcp_drop(sk, skb);
		return;
	}

	/* Out of window. F.e. zero window probe. */
	if (!before(TCP_SKB_CB(skb)->seq, tp->rcv_nxt + tcp_receive_window(tp)))
		goto out_of_window;

	if (before(TCP_SKB_CB(skb)->seq, tp->rcv_nxt)) {
		/* Partial packet, seq < rcv_next < end_seq */
		tcp_dsack_set(sk, TCP_SKB_CB(skb)->seq, tp->rcv_nxt);

		/* If window is closed, drop tail of packet. But after
		 * remembering D-SACK for its head made in previous line.
		 */
		if (!tcp_receive_window(tp)) {
			NET_INC_STATS(sock_net(sk), LINUX_MIB_TCPZEROWINDOWDROP);
			goto out_of_window;
		}
		goto queue_and_out;
	}

	tcp_data_queue_ofo(sk, skb);
}

static struct sk_buff *tcp_skb_next(struct sk_buff *skb, struct sk_buff_head *list)
{
	if (list)
		return !skb_queue_is_last(list, skb) ? skb->next : NULL;

	return skb_rb_next(skb);
}

static struct sk_buff *tcp_collapse_one(struct sock *sk, struct sk_buff *skb,
					struct sk_buff_head *list,
					struct rb_root *root)
{
	struct sk_buff *next = tcp_skb_next(skb, list);

	if (list)
		__skb_unlink(skb, list);
	else
		rb_erase(&skb->rbnode, root);

	__kfree_skb(skb);
	NET_INC_STATS(sock_net(sk), LINUX_MIB_TCPRCVCOLLAPSED);

	return next;
}

/* Insert skb into rb tree, ordered by TCP_SKB_CB(skb)->seq */
void tcp_rbtree_insert(struct rb_root *root, struct sk_buff *skb)
{
	struct rb_node **p = &root->rb_node;
	struct rb_node *parent = NULL;
	struct sk_buff *skb1;

	while (*p) {
		parent = *p;
		skb1 = rb_to_skb(parent);
		if (before(TCP_SKB_CB(skb)->seq, TCP_SKB_CB(skb1)->seq))
			p = &parent->rb_left;
		else
			p = &parent->rb_right;
	}
	rb_link_node(&skb->rbnode, parent, p);
	rb_insert_color(&skb->rbnode, root);
}

/* Collapse contiguous sequence of skbs head..tail with
 * sequence numbers start..end.
 *
 * If tail is NULL, this means until the end of the queue.
 *
 * Segments with FIN/SYN are not collapsed (only because this
 * simplifies code)
 */
static void
tcp_collapse(struct sock *sk, struct sk_buff_head *list, struct rb_root *root,
	     struct sk_buff *head, struct sk_buff *tail, u32 start, u32 end)
{
	struct sk_buff *skb = head, *n;
	struct sk_buff_head tmp;
	bool end_of_skbs;

	/* First, check that queue is collapsible and find
	 * the point where collapsing can be useful.
	 */
restart:
	for (end_of_skbs = true; skb != NULL && skb != tail; skb = n) {
		n = tcp_skb_next(skb, list);

		/* No new bits? It is possible on ofo queue. */
		if (!before(start, TCP_SKB_CB(skb)->end_seq)) {
			skb = tcp_collapse_one(sk, skb, list, root);
			if (!skb)
				break;
			goto restart;
		}

		/* The first skb to collapse is:
		 * - not SYN/FIN and
		 * - bloated or contains data before "start" or
		 *   overlaps to the next one and mptcp allow collapsing.
		 */
		if (!(TCP_SKB_CB(skb)->tcp_flags & (TCPHDR_SYN | TCPHDR_FIN)) &&
		    (tcp_win_from_space(sk, skb->truesize) > skb->len ||
		     before(TCP_SKB_CB(skb)->seq, start))) {
			end_of_skbs = false;
			break;
		}

		if (n && n != tail && mptcp_skb_can_collapse(skb, n) &&
		    TCP_SKB_CB(skb)->end_seq != TCP_SKB_CB(n)->seq) {
			end_of_skbs = false;
			break;
		}

		/* Decided to skip this, advance start seq. */
		start = TCP_SKB_CB(skb)->end_seq;
	}
	if (end_of_skbs ||
	    (TCP_SKB_CB(skb)->tcp_flags & (TCPHDR_SYN | TCPHDR_FIN)))
		return;

	__skb_queue_head_init(&tmp);

	while (before(start, end)) {
		int copy = min_t(int, SKB_MAX_ORDER(0, 0), end - start);
		struct sk_buff *nskb;

		nskb = alloc_skb(copy, GFP_ATOMIC);
		if (!nskb)
			break;

		memcpy(nskb->cb, skb->cb, sizeof(skb->cb));
#ifdef CONFIG_TLS_DEVICE
		nskb->decrypted = skb->decrypted;
#endif
		TCP_SKB_CB(nskb)->seq = TCP_SKB_CB(nskb)->end_seq = start;
		if (list)
			__skb_queue_before(list, skb, nskb);
		else
			__skb_queue_tail(&tmp, nskb); /* defer rbtree insertion */
		skb_set_owner_r(nskb, sk);
		mptcp_skb_ext_move(nskb, skb);

		/* Copy data, releasing collapsed skbs. */
		while (copy > 0) {
			int offset = start - TCP_SKB_CB(skb)->seq;
			int size = TCP_SKB_CB(skb)->end_seq - start;

			BUG_ON(offset < 0);
			if (size > 0) {
				size = min(copy, size);
				if (skb_copy_bits(skb, offset, skb_put(nskb, size), size))
					BUG();
				TCP_SKB_CB(nskb)->end_seq += size;
				copy -= size;
				start += size;
			}
			if (!before(start, TCP_SKB_CB(skb)->end_seq)) {
				skb = tcp_collapse_one(sk, skb, list, root);
				if (!skb ||
				    skb == tail ||
				    !mptcp_skb_can_collapse(nskb, skb) ||
				    (TCP_SKB_CB(skb)->tcp_flags & (TCPHDR_SYN | TCPHDR_FIN)))
					goto end;
#ifdef CONFIG_TLS_DEVICE
				if (skb->decrypted != nskb->decrypted)
					goto end;
#endif
			}
		}
	}
end:
	skb_queue_walk_safe(&tmp, skb, n)
		tcp_rbtree_insert(root, skb);
}

/* Collapse ofo queue. Algorithm: select contiguous sequence of skbs
 * and tcp_collapse() them until all the queue is collapsed.
 */
static void tcp_collapse_ofo_queue(struct sock *sk)
{
	struct tcp_sock *tp = tcp_sk(sk);
	u32 range_truesize, sum_tiny = 0;
	struct sk_buff *skb, *head;
	u32 start, end;

	skb = skb_rb_first(&tp->out_of_order_queue);
new_range:
	if (!skb) {
		tp->ooo_last_skb = skb_rb_last(&tp->out_of_order_queue);
		return;
	}
	start = TCP_SKB_CB(skb)->seq;
	end = TCP_SKB_CB(skb)->end_seq;
	range_truesize = skb->truesize;

	for (head = skb;;) {
		skb = skb_rb_next(skb);

		/* Range is terminated when we see a gap or when
		 * we are at the queue end.
		 */
		if (!skb ||
		    after(TCP_SKB_CB(skb)->seq, end) ||
		    before(TCP_SKB_CB(skb)->end_seq, start)) {
			/* Do not attempt collapsing tiny skbs */
			if (range_truesize != head->truesize ||
			    end - start >= SKB_WITH_OVERHEAD(SK_MEM_QUANTUM)) {
				tcp_collapse(sk, NULL, &tp->out_of_order_queue,
					     head, skb, start, end);
			} else {
				sum_tiny += range_truesize;
				if (sum_tiny > sk->sk_rcvbuf >> 3)
					return;
			}
			goto new_range;
		}

		range_truesize += skb->truesize;
		if (unlikely(before(TCP_SKB_CB(skb)->seq, start)))
			start = TCP_SKB_CB(skb)->seq;
		if (after(TCP_SKB_CB(skb)->end_seq, end))
			end = TCP_SKB_CB(skb)->end_seq;
	}
}

/*
 * Clean the out-of-order queue to make room.
 * We drop high sequences packets to :
 * 1) Let a chance for holes to be filled.
 * 2) not add too big latencies if thousands of packets sit there.
 *    (But if application shrinks SO_RCVBUF, we could still end up
 *     freeing whole queue here)
 * 3) Drop at least 12.5 % of sk_rcvbuf to avoid malicious attacks.
 *
 * Return true if queue has shrunk.
 */
static bool tcp_prune_ofo_queue(struct sock *sk)
{
	struct tcp_sock *tp = tcp_sk(sk);
	struct rb_node *node, *prev;
	int goal;

	if (RB_EMPTY_ROOT(&tp->out_of_order_queue))
		return false;

	NET_INC_STATS(sock_net(sk), LINUX_MIB_OFOPRUNED);
	goal = sk->sk_rcvbuf >> 3;
	node = &tp->ooo_last_skb->rbnode;
	do {
		prev = rb_prev(node);
		rb_erase(node, &tp->out_of_order_queue);
		goal -= rb_to_skb(node)->truesize;
		tcp_drop(sk, rb_to_skb(node));
		if (!prev || goal <= 0) {
			sk_mem_reclaim(sk);
			if (atomic_read(&sk->sk_rmem_alloc) <= sk->sk_rcvbuf &&
			    !tcp_under_memory_pressure(sk))
				break;
			goal = sk->sk_rcvbuf >> 3;
		}
		node = prev;
	} while (node);
	tp->ooo_last_skb = rb_to_skb(prev);

	/* Reset SACK state.  A conforming SACK implementation will
	 * do the same at a timeout based retransmit.  When a connection
	 * is in a sad state like this, we care only about integrity
	 * of the connection not performance.
	 */
	if (tp->rx_opt.sack_ok)
		tcp_sack_reset(&tp->rx_opt);
	return true;
}

/* Reduce allocated memory if we can, trying to get
 * the socket within its memory limits again.
 *
 * Return less than zero if we should start dropping frames
 * until the socket owning process reads some of the data
 * to stabilize the situation.
 */
static int tcp_prune_queue(struct sock *sk)
{
	struct tcp_sock *tp = tcp_sk(sk);

	NET_INC_STATS(sock_net(sk), LINUX_MIB_PRUNECALLED);

	if (atomic_read(&sk->sk_rmem_alloc) >= sk->sk_rcvbuf)
		tcp_clamp_window(sk);
	else if (tcp_under_memory_pressure(sk))
		tp->rcv_ssthresh = min(tp->rcv_ssthresh, 4U * tp->advmss);

	if (atomic_read(&sk->sk_rmem_alloc) <= sk->sk_rcvbuf)
		return 0;

	tcp_collapse_ofo_queue(sk);
	if (!skb_queue_empty(&sk->sk_receive_queue))
		tcp_collapse(sk, &sk->sk_receive_queue, NULL,
			     skb_peek(&sk->sk_receive_queue),
			     NULL,
			     tp->copied_seq, tp->rcv_nxt);
	sk_mem_reclaim(sk);

	if (atomic_read(&sk->sk_rmem_alloc) <= sk->sk_rcvbuf)
		return 0;

	/* Collapsing did not help, destructive actions follow.
	 * This must not ever occur. */

	tcp_prune_ofo_queue(sk);

	if (atomic_read(&sk->sk_rmem_alloc) <= sk->sk_rcvbuf)
		return 0;

	/* If we are really being abused, tell the caller to silently
	 * drop receive data on the floor.  It will get retransmitted
	 * and hopefully then we'll have sufficient space.
	 */
	NET_INC_STATS(sock_net(sk), LINUX_MIB_RCVPRUNED);

	/* Massive buffer overcommit. */
	tp->pred_flags = 0;
	return -1;
}

static bool tcp_should_expand_sndbuf(const struct sock *sk)
{
	const struct tcp_sock *tp = tcp_sk(sk);

	/* If the user specified a specific send buffer setting, do
	 * not modify it.
	 */
	if (sk->sk_userlocks & SOCK_SNDBUF_LOCK)
		return false;

	/* If we are under global TCP memory pressure, do not expand.  */
	if (tcp_under_memory_pressure(sk))
		return false;

	/* If we are under soft global TCP memory pressure, do not expand.  */
	if (sk_memory_allocated(sk) >= sk_prot_mem_limits(sk, 0))
		return false;

	/* If we filled the congestion window, do not expand.  */
	if (tcp_packets_in_flight(tp) >= tp->snd_cwnd)
		return false;

	return true;
}

/* When incoming ACK allowed to free some skb from write_queue,
 * we remember this event in flag SOCK_QUEUE_SHRUNK and wake up socket
 * on the exit from tcp input handler.
 *
 * PROBLEM: sndbuf expansion does not work well with largesend.
 */
static void tcp_new_space(struct sock *sk)
{
	struct tcp_sock *tp = tcp_sk(sk);

	if (tcp_should_expand_sndbuf(sk)) {
		tcp_sndbuf_expand(sk);
		tp->snd_cwnd_stamp = tcp_jiffies32;
	}

	sk->sk_write_space(sk);
}

static void tcp_check_space(struct sock *sk)
{
	if (sock_flag(sk, SOCK_QUEUE_SHRUNK)) {
		sock_reset_flag(sk, SOCK_QUEUE_SHRUNK);
		/* pairs with tcp_poll() */
		smp_mb();
		if (sk->sk_socket &&
		    test_bit(SOCK_NOSPACE, &sk->sk_socket->flags)) {
			tcp_new_space(sk);
			if (!test_bit(SOCK_NOSPACE, &sk->sk_socket->flags))
				tcp_chrono_stop(sk, TCP_CHRONO_SNDBUF_LIMITED);
		}
	}
}

static inline void tcp_data_snd_check(struct sock *sk)
{
	tcp_push_pending_frames(sk);
	tcp_check_space(sk);
}

/*
 * Check if sending an ack is needed.
 */
static void __tcp_ack_snd_check(struct sock *sk, int ofo_possible)
{
	struct tcp_sock *tp = tcp_sk(sk);
	unsigned long rtt, delay;

	    /* More than one full frame received... */
	if (((tp->rcv_nxt - tp->rcv_wup) > inet_csk(sk)->icsk_ack.rcv_mss &&
	     /* ... and right edge of window advances far enough.
	      * (tcp_recvmsg() will send ACK otherwise).
	      * If application uses SO_RCVLOWAT, we want send ack now if
	      * we have not received enough bytes to satisfy the condition.
	      */
	    (tp->rcv_nxt - tp->copied_seq < sk->sk_rcvlowat ||
	     __tcp_select_window(sk) >= tp->rcv_wnd)) ||
	    /* We ACK each frame or... */
	    tcp_in_quickack_mode(sk) ||
	    /* Protocol state mandates a one-time immediate ACK */
	    inet_csk(sk)->icsk_ack.pending & ICSK_ACK_NOW) {
send_now:
		tcp_send_ack(sk);
		return;
	}

	if (!ofo_possible || RB_EMPTY_ROOT(&tp->out_of_order_queue)) {
		tcp_send_delayed_ack(sk);
		return;
	}

	if (!tcp_is_sack(tp) ||
	    tp->compressed_ack >= sock_net(sk)->ipv4.sysctl_tcp_comp_sack_nr)
		goto send_now;

	if (tp->compressed_ack_rcv_nxt != tp->rcv_nxt) {
		tp->compressed_ack_rcv_nxt = tp->rcv_nxt;
		if (tp->compressed_ack > TCP_FASTRETRANS_THRESH)
			NET_ADD_STATS(sock_net(sk), LINUX_MIB_TCPACKCOMPRESSED,
				      tp->compressed_ack - TCP_FASTRETRANS_THRESH);
		tp->compressed_ack = 0;
	}

	if (++tp->compressed_ack <= TCP_FASTRETRANS_THRESH)
		goto send_now;

	if (hrtimer_is_queued(&tp->compressed_ack_timer))
		return;

	/* compress ack timer : 5 % of rtt, but no more than tcp_comp_sack_delay_ns */

	rtt = tp->rcv_rtt_est.rtt_us;
	if (tp->srtt_us && tp->srtt_us < rtt)
		rtt = tp->srtt_us;

	delay = min_t(unsigned long, sock_net(sk)->ipv4.sysctl_tcp_comp_sack_delay_ns,
		      rtt * (NSEC_PER_USEC >> 3)/20);
	sock_hold(sk);
	hrtimer_start(&tp->compressed_ack_timer, ns_to_ktime(delay),
		      HRTIMER_MODE_REL_PINNED_SOFT);
}

static inline void tcp_ack_snd_check(struct sock *sk)
{
	if (!inet_csk_ack_scheduled(sk)) {
		/* We sent a data segment already. */
		return;
	}
	__tcp_ack_snd_check(sk, 1);
}

/*
 *	This routine is only called when we have urgent data
 *	signaled. Its the 'slow' part of tcp_urg. It could be
 *	moved inline now as tcp_urg is only called from one
 *	place. We handle URGent data wrong. We have to - as
 *	BSD still doesn't use the correction from RFC961.
 *	For 1003.1g we should support a new option TCP_STDURG to permit
 *	either form (or just set the sysctl tcp_stdurg).
 */

static void tcp_check_urg(struct sock *sk, const struct tcphdr *th)
{
	struct tcp_sock *tp = tcp_sk(sk);
	u32 ptr = ntohs(th->urg_ptr);

	if (ptr && !sock_net(sk)->ipv4.sysctl_tcp_stdurg)
		ptr--;
	ptr += ntohl(th->seq);

	/* Ignore urgent data that we've already seen and read. */
	if (after(tp->copied_seq, ptr))
		return;

	/* Do not replay urg ptr.
	 *
	 * NOTE: interesting situation not covered by specs.
	 * Misbehaving sender may send urg ptr, pointing to segment,
	 * which we already have in ofo queue. We are not able to fetch
	 * such data and will stay in TCP_URG_NOTYET until will be eaten
	 * by recvmsg(). Seems, we are not obliged to handle such wicked
	 * situations. But it is worth to think about possibility of some
	 * DoSes using some hypothetical application level deadlock.
	 */
	if (before(ptr, tp->rcv_nxt))
		return;

	/* Do we already have a newer (or duplicate) urgent pointer? */
	if (tp->urg_data && !after(ptr, tp->urg_seq))
		return;

	/* Tell the world about our new urgent pointer. */
	sk_send_sigurg(sk);

	/* We may be adding urgent data when the last byte read was
	 * urgent. To do this requires some care. We cannot just ignore
	 * tp->copied_seq since we would read the last urgent byte again
	 * as data, nor can we alter copied_seq until this data arrives
	 * or we break the semantics of SIOCATMARK (and thus sockatmark())
	 *
	 * NOTE. Double Dutch. Rendering to plain English: author of comment
	 * above did something sort of 	send("A", MSG_OOB); send("B", MSG_OOB);
	 * and expect that both A and B disappear from stream. This is _wrong_.
	 * Though this happens in BSD with high probability, this is occasional.
	 * Any application relying on this is buggy. Note also, that fix "works"
	 * only in this artificial test. Insert some normal data between A and B and we will
	 * decline of BSD again. Verdict: it is better to remove to trap
	 * buggy users.
	 */
	if (tp->urg_seq == tp->copied_seq && tp->urg_data &&
	    !sock_flag(sk, SOCK_URGINLINE) && tp->copied_seq != tp->rcv_nxt) {
		struct sk_buff *skb = skb_peek(&sk->sk_receive_queue);
		tp->copied_seq++;
		if (skb && !before(tp->copied_seq, TCP_SKB_CB(skb)->end_seq)) {
			__skb_unlink(skb, &sk->sk_receive_queue);
			__kfree_skb(skb);
		}
	}

	tp->urg_data = TCP_URG_NOTYET;
	WRITE_ONCE(tp->urg_seq, ptr);

	/* Disable header prediction. */
	tp->pred_flags = 0;
}

/* This is the 'fast' part of urgent handling. */
static void tcp_urg(struct sock *sk, struct sk_buff *skb, const struct tcphdr *th)
{
	struct tcp_sock *tp = tcp_sk(sk);

	/* Check if we get a new urgent pointer - normally not. */
	if (th->urg)
		tcp_check_urg(sk, th);

	/* Do we wait for any urgent data? - normally not... */
	if (tp->urg_data == TCP_URG_NOTYET) {
		u32 ptr = tp->urg_seq - ntohl(th->seq) + (th->doff * 4) -
			  th->syn;

		/* Is the urgent pointer pointing into this packet? */
		if (ptr < skb->len) {
			u8 tmp;
			if (skb_copy_bits(skb, ptr, &tmp, 1))
				BUG();
			tp->urg_data = TCP_URG_VALID | tmp;
			if (!sock_flag(sk, SOCK_DEAD))
				sk->sk_data_ready(sk);
		}
	}
}

/* Accept RST for rcv_nxt - 1 after a FIN.
 * When tcp connections are abruptly terminated from Mac OSX (via ^C), a
 * FIN is sent followed by a RST packet. The RST is sent with the same
 * sequence number as the FIN, and thus according to RFC 5961 a challenge
 * ACK should be sent. However, Mac OSX rate limits replies to challenge
 * ACKs on the closed socket. In addition middleboxes can drop either the
 * challenge ACK or a subsequent RST.
 */
static bool tcp_reset_check(const struct sock *sk, const struct sk_buff *skb)
{
	struct tcp_sock *tp = tcp_sk(sk);

	return unlikely(TCP_SKB_CB(skb)->seq == (tp->rcv_nxt - 1) &&
			(1 << sk->sk_state) & (TCPF_CLOSE_WAIT | TCPF_LAST_ACK |
					       TCPF_CLOSING));
}

/* Does PAWS and seqno based validation of an incoming segment, flags will
 * play significant role here.
 */
static bool tcp_validate_incoming(struct sock *sk, struct sk_buff *skb,
				  const struct tcphdr *th, int syn_inerr)
{
	struct tcp_sock *tp = tcp_sk(sk);
	bool rst_seq_match = false;

	/* RFC1323: H1. Apply PAWS check first. */
	if (tcp_fast_parse_options(sock_net(sk), skb, th, tp) &&
	    tp->rx_opt.saw_tstamp &&
	    tcp_paws_discard(sk, skb)) {
		if (!th->rst) {
			NET_INC_STATS(sock_net(sk), LINUX_MIB_PAWSESTABREJECTED);
			if (!tcp_oow_rate_limited(sock_net(sk), skb,
						  LINUX_MIB_TCPACKSKIPPEDPAWS,
						  &tp->last_oow_ack_time))
				tcp_send_dupack(sk, skb);
			goto discard;
		}
		/* Reset is accepted even if it did not pass PAWS. */
	}

	/* Step 1: check sequence number */
	if (!tcp_sequence(tp, TCP_SKB_CB(skb)->seq, TCP_SKB_CB(skb)->end_seq)) {
		/* RFC793, page 37: "In all states except SYN-SENT, all reset
		 * (RST) segments are validated by checking their SEQ-fields."
		 * And page 69: "If an incoming segment is not acceptable,
		 * an acknowledgment should be sent in reply (unless the RST
		 * bit is set, if so drop the segment and return)".
		 */
		if (!th->rst) {
			if (th->syn)
				goto syn_challenge;
			if (!tcp_oow_rate_limited(sock_net(sk), skb,
						  LINUX_MIB_TCPACKSKIPPEDSEQ,
						  &tp->last_oow_ack_time))
				tcp_send_dupack(sk, skb);
		} else if (tcp_reset_check(sk, skb)) {
			tcp_reset(sk);
		}
		goto discard;
	}

	/* Step 2: check RST bit */
	if (th->rst) {
		/* RFC 5961 3.2 (extend to match against (RCV.NXT - 1) after a
		 * FIN and SACK too if available):
		 * If seq num matches RCV.NXT or (RCV.NXT - 1) after a FIN, or
		 * the right-most SACK block,
		 * then
		 *     RESET the connection
		 * else
		 *     Send a challenge ACK
		 */
		if (TCP_SKB_CB(skb)->seq == tp->rcv_nxt ||
		    tcp_reset_check(sk, skb)) {
			rst_seq_match = true;
		} else if (tcp_is_sack(tp) && tp->rx_opt.num_sacks > 0) {
			struct tcp_sack_block *sp = &tp->selective_acks[0];
			int max_sack = sp[0].end_seq;
			int this_sack;

			for (this_sack = 1; this_sack < tp->rx_opt.num_sacks;
			     ++this_sack) {
				max_sack = after(sp[this_sack].end_seq,
						 max_sack) ?
					sp[this_sack].end_seq : max_sack;
			}

			if (TCP_SKB_CB(skb)->seq == max_sack)
				rst_seq_match = true;
		}

		if (rst_seq_match)
			tcp_reset(sk);
		else {
			/* Disable TFO if RST is out-of-order
			 * and no data has been received
			 * for current active TFO socket
			 */
			if (tp->syn_fastopen && !tp->data_segs_in &&
			    sk->sk_state == TCP_ESTABLISHED)
				tcp_fastopen_active_disable(sk);
			tcp_send_challenge_ack(sk, skb);
		}
		goto discard;
	}

	/* step 3: check security and precedence [ignored] */

	/* step 4: Check for a SYN
	 * RFC 5961 4.2 : Send a challenge ack
	 */
	if (th->syn) {
syn_challenge:
		if (syn_inerr)
			TCP_INC_STATS(sock_net(sk), TCP_MIB_INERRS);
		NET_INC_STATS(sock_net(sk), LINUX_MIB_TCPSYNCHALLENGE);
		tcp_send_challenge_ack(sk, skb);
		goto discard;
	}

	return true;

discard:
	tcp_drop(sk, skb);
	return false;
}

/*
 *	TCP receive function for the ESTABLISHED state.
 *
 *	It is split into a fast path and a slow path. The fast path is
 * 	disabled when:
 *	- A zero window was announced from us - zero window probing
 *        is only handled properly in the slow path.
 *	- Out of order segments arrived.
 *	- Urgent data is expected.
 *	- There is no buffer space left
 *	- Unexpected TCP flags/window values/header lengths are received
 *	  (detected by checking the TCP header against pred_flags)
 *	- Data is sent in both directions. Fast path only supports pure senders
 *	  or pure receivers (this means either the sequence number or the ack
 *	  value must stay constant)
 *	- Unexpected TCP option.
 *
 *	When these conditions are not satisfied it drops into a standard
 *	receive procedure patterned after RFC793 to handle all cases.
 *	The first three cases are guaranteed by proper pred_flags setting,
 *	the rest is checked inline. Fast processing is turned on in
 *	tcp_data_queue when everything is OK.
 */
void tcp_rcv_established(struct sock *sk, struct sk_buff *skb)
{
	const struct tcphdr *th = (const struct tcphdr *)skb->data;
	struct tcp_sock *tp = tcp_sk(sk);
	unsigned int len = skb->len;

	/* TCP congestion window tracking */
	trace_tcp_probe(sk, skb);

	tcp_mstamp_refresh(tp);
	if (unlikely(!sk->sk_rx_dst))
		inet_csk(sk)->icsk_af_ops->sk_rx_dst_set(sk, skb);
	/*
	 *	Header prediction.
	 *	The code loosely follows the one in the famous
	 *	"30 instruction TCP receive" Van Jacobson mail.
	 *
	 *	Van's trick is to deposit buffers into socket queue
	 *	on a device interrupt, to call tcp_recv function
	 *	on the receive process context and checksum and copy
	 *	the buffer to user space. smart...
	 *
	 *	Our current scheme is not silly either but we take the
	 *	extra cost of the net_bh soft interrupt processing...
	 *	We do checksum and copy also but from device to kernel.
	 */

	tp->rx_opt.saw_tstamp = 0;

	/*	pred_flags is 0xS?10 << 16 + snd_wnd
	 *	if header_prediction is to be made
	 *	'S' will always be tp->tcp_header_len >> 2
	 *	'?' will be 0 for the fast path, otherwise pred_flags is 0 to
	 *  turn it off	(when there are holes in the receive
	 *	 space for instance)
	 *	PSH flag is ignored.
	 */

	if ((tcp_flag_word(th) & TCP_HP_BITS) == tp->pred_flags &&
	    TCP_SKB_CB(skb)->seq == tp->rcv_nxt &&
	    !after(TCP_SKB_CB(skb)->ack_seq, tp->snd_nxt)) {
		int tcp_header_len = tp->tcp_header_len;

		/* Timestamp header prediction: tcp_header_len
		 * is automatically equal to th->doff*4 due to pred_flags
		 * match.
		 */

		/* Check timestamp */
		if (tcp_header_len == sizeof(struct tcphdr) + TCPOLEN_TSTAMP_ALIGNED) {
			/* No? Slow path! */
			if (!tcp_parse_aligned_timestamp(tp, th))
				goto slow_path;

			/* If PAWS failed, check it more carefully in slow path */
			if ((s32)(tp->rx_opt.rcv_tsval - tp->rx_opt.ts_recent) < 0)
				goto slow_path;

			/* DO NOT update ts_recent here, if checksum fails
			 * and timestamp was corrupted part, it will result
			 * in a hung connection since we will drop all
			 * future packets due to the PAWS test.
			 */
		}

		if (len <= tcp_header_len) {
			/* Bulk data transfer: sender */
			if (len == tcp_header_len) {
				/* Predicted packet is in window by definition.
				 * seq == rcv_nxt and rcv_wup <= rcv_nxt.
				 * Hence, check seq<=rcv_wup reduces to:
				 */
				if (tcp_header_len ==
				    (sizeof(struct tcphdr) + TCPOLEN_TSTAMP_ALIGNED) &&
				    tp->rcv_nxt == tp->rcv_wup)
					tcp_store_ts_recent(tp);

				/* We know that such packets are checksummed
				 * on entry.
				 */
				tcp_ack(sk, skb, 0);
				__kfree_skb(skb);
				tcp_data_snd_check(sk);
				/* When receiving pure ack in fast path, update
				 * last ts ecr directly instead of calling
				 * tcp_rcv_rtt_measure_ts()
				 */
				tp->rcv_rtt_last_tsecr = tp->rx_opt.rcv_tsecr;
				return;
			} else { /* Header too small */
				TCP_INC_STATS(sock_net(sk), TCP_MIB_INERRS);
				goto discard;
			}
		} else {
			int eaten = 0;
			bool fragstolen = false;

			if (tcp_checksum_complete(skb))
				goto csum_error;

			if ((int)skb->truesize > sk->sk_forward_alloc)
				goto step5;

			/* Predicted packet is in window by definition.
			 * seq == rcv_nxt and rcv_wup <= rcv_nxt.
			 * Hence, check seq<=rcv_wup reduces to:
			 */
			if (tcp_header_len ==
			    (sizeof(struct tcphdr) + TCPOLEN_TSTAMP_ALIGNED) &&
			    tp->rcv_nxt == tp->rcv_wup)
				tcp_store_ts_recent(tp);

			tcp_rcv_rtt_measure_ts(sk, skb);

			NET_INC_STATS(sock_net(sk), LINUX_MIB_TCPHPHITS);

			/* Bulk data transfer: receiver */
			__skb_pull(skb, tcp_header_len);
			eaten = tcp_queue_rcv(sk, skb, &fragstolen);

			tcp_event_data_recv(sk, skb);

			if (TCP_SKB_CB(skb)->ack_seq != tp->snd_una) {
				/* Well, only one small jumplet in fast path... */
				tcp_ack(sk, skb, FLAG_DATA);
				tcp_data_snd_check(sk);
				if (!inet_csk_ack_scheduled(sk))
					goto no_ack;
			}

			__tcp_ack_snd_check(sk, 0);
no_ack:
			if (eaten)
				kfree_skb_partial(skb, fragstolen);
			tcp_data_ready(sk);
			return;
		}
	}

slow_path:
	if (len < (th->doff << 2) || tcp_checksum_complete(skb))
		goto csum_error;

	if (!th->ack && !th->rst && !th->syn)
		goto discard;

	/*
	 *	Standard slow path.
	 */

	if (!tcp_validate_incoming(sk, skb, th, 1))
		return;

step5:
	if (tcp_ack(sk, skb, FLAG_SLOWPATH | FLAG_UPDATE_TS_RECENT) < 0)
		goto discard;

	tcp_rcv_rtt_measure_ts(sk, skb);

	/* Process urgent data. */
	tcp_urg(sk, skb, th);

	/* step 7: process the segment text */
	tcp_data_queue(sk, skb);

	tcp_data_snd_check(sk);
	tcp_ack_snd_check(sk);
	return;

csum_error:
	TCP_INC_STATS(sock_net(sk), TCP_MIB_CSUMERRORS);
	TCP_INC_STATS(sock_net(sk), TCP_MIB_INERRS);

discard:
	tcp_drop(sk, skb);
}
EXPORT_SYMBOL(tcp_rcv_established);

void tcp_init_transfer(struct sock *sk, int bpf_op)
{
	struct inet_connection_sock *icsk = inet_csk(sk);
	struct tcp_sock *tp = tcp_sk(sk);

	tcp_mtup_init(sk);
	icsk->icsk_af_ops->rebuild_header(sk);
	tcp_init_metrics(sk);

	/* Initialize the congestion window to start the transfer.
	 * Cut cwnd down to 1 per RFC5681 if SYN or SYN-ACK has been
	 * retransmitted. In light of RFC6298 more aggressive 1sec
	 * initRTO, we only reset cwnd when more than 1 SYN/SYN-ACK
	 * retransmission has occurred.
	 */
	if (tp->total_retrans > 1 && tp->undo_marker)
		tp->snd_cwnd = 1;
	else
		tp->snd_cwnd = tcp_init_cwnd(tp, __sk_dst_get(sk));
	tp->snd_cwnd_stamp = tcp_jiffies32;

	tcp_call_bpf(sk, bpf_op, 0, NULL);
	tcp_init_congestion_control(sk);
	tcp_init_buffer_space(sk);
}

void tcp_finish_connect(struct sock *sk, struct sk_buff *skb)
{
	struct tcp_sock *tp = tcp_sk(sk);
	struct inet_connection_sock *icsk = inet_csk(sk);

	tcp_set_state(sk, TCP_ESTABLISHED);
	icsk->icsk_ack.lrcvtime = tcp_jiffies32;

	if (skb) {
		icsk->icsk_af_ops->sk_rx_dst_set(sk, skb);
		security_inet_conn_established(sk, skb);
		sk_mark_napi_id(sk, skb);
	}

	tcp_init_transfer(sk, BPF_SOCK_OPS_ACTIVE_ESTABLISHED_CB);

	/* Prevent spurious tcp_cwnd_restart() on first data
	 * packet.
	 */
	tp->lsndtime = tcp_jiffies32;

	if (sock_flag(sk, SOCK_KEEPOPEN))
		inet_csk_reset_keepalive_timer(sk, keepalive_time_when(tp));

	if (!tp->rx_opt.snd_wscale)
		__tcp_fast_path_on(tp, tp->snd_wnd);
	else
		tp->pred_flags = 0;
}

static bool tcp_rcv_fastopen_synack(struct sock *sk, struct sk_buff *synack,
				    struct tcp_fastopen_cookie *cookie)
{
	struct tcp_sock *tp = tcp_sk(sk);
	struct sk_buff *data = tp->syn_data ? tcp_rtx_queue_head(sk) : NULL;
	u16 mss = tp->rx_opt.mss_clamp, try_exp = 0;
	bool syn_drop = false;

	if (mss == tp->rx_opt.user_mss) {
		struct tcp_options_received opt;

		/* Get original SYNACK MSS value if user MSS sets mss_clamp */
		tcp_clear_options(&opt);
		opt.user_mss = opt.mss_clamp = 0;
		tcp_parse_options(sock_net(sk), synack, &opt, 0, NULL);
		mss = opt.mss_clamp;
	}

	if (!tp->syn_fastopen) {
		/* Ignore an unsolicited cookie */
		cookie->len = -1;
	} else if (tp->total_retrans) {
		/* SYN timed out and the SYN-ACK neither has a cookie nor
		 * acknowledges data. Presumably the remote received only
		 * the retransmitted (regular) SYNs: either the original
		 * SYN-data or the corresponding SYN-ACK was dropped.
		 */
		syn_drop = (cookie->len < 0 && data);
	} else if (cookie->len < 0 && !tp->syn_data) {
		/* We requested a cookie but didn't get it. If we did not use
		 * the (old) exp opt format then try so next time (try_exp=1).
		 * Otherwise we go back to use the RFC7413 opt (try_exp=2).
		 */
		try_exp = tp->syn_fastopen_exp ? 2 : 1;
	}

	tcp_fastopen_cache_set(sk, mss, cookie, syn_drop, try_exp);

	if (data) { /* Retransmit unacked data in SYN */
		if (tp->total_retrans)
			tp->fastopen_client_fail = TFO_SYN_RETRANSMITTED;
		else
			tp->fastopen_client_fail = TFO_DATA_NOT_ACKED;
		skb_rbtree_walk_from(data) {
			if (__tcp_retransmit_skb(sk, data, 1))
				break;
		}
		tcp_rearm_rto(sk);
		NET_INC_STATS(sock_net(sk),
				LINUX_MIB_TCPFASTOPENACTIVEFAIL);
		return true;
	}
	tp->syn_data_acked = tp->syn_data;
	if (tp->syn_data_acked) {
		NET_INC_STATS(sock_net(sk), LINUX_MIB_TCPFASTOPENACTIVE);
		/* SYN-data is counted as two separate packets in tcp_ack() */
		if (tp->delivered > 1)
			--tp->delivered;
	}

	tcp_fastopen_add_skb(sk, synack);

	return false;
}

static void smc_check_reset_syn(struct tcp_sock *tp)
{
#if IS_ENABLED(CONFIG_SMC)
	if (static_branch_unlikely(&tcp_have_smc)) {
		if (tp->syn_smc && !tp->rx_opt.smc_ok)
			tp->syn_smc = 0;
	}
#endif
}

static void tcp_try_undo_spurious_syn(struct sock *sk)
{
	struct tcp_sock *tp = tcp_sk(sk);
	u32 syn_stamp;

	/* undo_marker is set when SYN or SYNACK times out. The timeout is
	 * spurious if the ACK's timestamp option echo value matches the
	 * original SYN timestamp.
	 */
	syn_stamp = tp->retrans_stamp;
	if (tp->undo_marker && syn_stamp && tp->rx_opt.saw_tstamp &&
	    syn_stamp == tp->rx_opt.rcv_tsecr)
		tp->undo_marker = 0;
}

static int tcp_rcv_synsent_state_process(struct sock *sk, struct sk_buff *skb,
					 const struct tcphdr *th)
{
	struct inet_connection_sock *icsk = inet_csk(sk);
	struct tcp_sock *tp = tcp_sk(sk);
	struct tcp_fastopen_cookie foc = { .len = -1 };
	int saved_clamp = tp->rx_opt.mss_clamp;
	bool fastopen_fail;

	tcp_parse_options(sock_net(sk), skb, &tp->rx_opt, 0, &foc);
	if (tp->rx_opt.saw_tstamp && tp->rx_opt.rcv_tsecr)
		tp->rx_opt.rcv_tsecr -= tp->tsoffset;

	if (th->ack) {
		/* rfc793:
		 * "If the state is SYN-SENT then
		 *    first check the ACK bit
		 *      If the ACK bit is set
		 *	  If SEG.ACK =< ISS, or SEG.ACK > SND.NXT, send
		 *        a reset (unless the RST bit is set, if so drop
		 *        the segment and return)"
		 */
		if (!after(TCP_SKB_CB(skb)->ack_seq, tp->snd_una) ||
		    after(TCP_SKB_CB(skb)->ack_seq, tp->snd_nxt)) {
			/* Previous FIN/ACK or RST/ACK might be ignored. */
			if (icsk->icsk_retransmits == 0)
				inet_csk_reset_xmit_timer(sk,
						ICSK_TIME_RETRANS,
						TCP_TIMEOUT_MIN, TCP_RTO_MAX);
			goto reset_and_undo;
		}

		if (tp->rx_opt.saw_tstamp && tp->rx_opt.rcv_tsecr &&
		    !between(tp->rx_opt.rcv_tsecr, tp->retrans_stamp,
			     tcp_time_stamp(tp))) {
			NET_INC_STATS(sock_net(sk),
					LINUX_MIB_PAWSACTIVEREJECTED);
			goto reset_and_undo;
		}

		/* Now ACK is acceptable.
		 *
		 * "If the RST bit is set
		 *    If the ACK was acceptable then signal the user "error:
		 *    connection reset", drop the segment, enter CLOSED state,
		 *    delete TCB, and return."
		 */

		if (th->rst) {
			tcp_reset(sk);
			goto discard;
		}

		/* rfc793:
		 *   "fifth, if neither of the SYN or RST bits is set then
		 *    drop the segment and return."
		 *
		 *    See note below!
		 *                                        --ANK(990513)
		 */
		if (!th->syn)
			goto discard_and_undo;

		/* rfc793:
		 *   "If the SYN bit is on ...
		 *    are acceptable then ...
		 *    (our SYN has been ACKed), change the connection
		 *    state to ESTABLISHED..."
		 */

		tcp_ecn_rcv_synack(tp, th);

		tcp_init_wl(tp, TCP_SKB_CB(skb)->seq);
		tcp_try_undo_spurious_syn(sk);
		tcp_ack(sk, skb, FLAG_SLOWPATH);

		/* Ok.. it's good. Set up sequence numbers and
		 * move to established.
		 */
		WRITE_ONCE(tp->rcv_nxt, TCP_SKB_CB(skb)->seq + 1);
		tp->rcv_wup = TCP_SKB_CB(skb)->seq + 1;

		/* RFC1323: The window in SYN & SYN/ACK segments is
		 * never scaled.
		 */
		tp->snd_wnd = ntohs(th->window);

		if (!tp->rx_opt.wscale_ok) {
			tp->rx_opt.snd_wscale = tp->rx_opt.rcv_wscale = 0;
			tp->window_clamp = min(tp->window_clamp, 65535U);
		}

		if (tp->rx_opt.saw_tstamp) {
			tp->rx_opt.tstamp_ok	   = 1;
			tp->tcp_header_len =
				sizeof(struct tcphdr) + TCPOLEN_TSTAMP_ALIGNED;
			tp->advmss	    -= TCPOLEN_TSTAMP_ALIGNED;
			tcp_store_ts_recent(tp);
		} else {
			tp->tcp_header_len = sizeof(struct tcphdr);
		}

		tcp_sync_mss(sk, icsk->icsk_pmtu_cookie);
		tcp_initialize_rcv_mss(sk);

		if (sk_is_mptcp(sk))
			mptcp_rcv_synsent(sk);

		/* Remember, tcp_poll() does not lock socket!
		 * Change state from SYN-SENT only after copied_seq
		 * is initialized. */
		WRITE_ONCE(tp->copied_seq, tp->rcv_nxt);

		smc_check_reset_syn(tp);

		smp_mb();

		tcp_finish_connect(sk, skb);

		fastopen_fail = (tp->syn_fastopen || tp->syn_data) &&
				tcp_rcv_fastopen_synack(sk, skb, &foc);

		if (!sock_flag(sk, SOCK_DEAD)) {
			sk->sk_state_change(sk);
			sk_wake_async(sk, SOCK_WAKE_IO, POLL_OUT);
		}
		if (fastopen_fail)
			return -1;
		if (sk->sk_write_pending ||
		    icsk->icsk_accept_queue.rskq_defer_accept ||
		    inet_csk_in_pingpong_mode(sk)) {
			/* Save one ACK. Data will be ready after
			 * several ticks, if write_pending is set.
			 *
			 * It may be deleted, but with this feature tcpdumps
			 * look so _wonderfully_ clever, that I was not able
			 * to stand against the temptation 8)     --ANK
			 */
			inet_csk_schedule_ack(sk);
			tcp_enter_quickack_mode(sk, TCP_MAX_QUICKACKS);
			inet_csk_reset_xmit_timer(sk, ICSK_TIME_DACK,
						  TCP_DELACK_MAX, TCP_RTO_MAX);

discard:
			tcp_drop(sk, skb);
			return 0;
		} else {
			tcp_send_ack(sk);
		}
		return -1;
	}

	/* No ACK in the segment */

	if (th->rst) {
		/* rfc793:
		 * "If the RST bit is set
		 *
		 *      Otherwise (no ACK) drop the segment and return."
		 */

		goto discard_and_undo;
	}

	/* PAWS check. */
	if (tp->rx_opt.ts_recent_stamp && tp->rx_opt.saw_tstamp &&
	    tcp_paws_reject(&tp->rx_opt, 0))
		goto discard_and_undo;

	if (th->syn) {
		/* We see SYN without ACK. It is attempt of
		 * simultaneous connect with crossed SYNs.
		 * Particularly, it can be connect to self.
		 */
		tcp_set_state(sk, TCP_SYN_RECV);

		if (tp->rx_opt.saw_tstamp) {
			tp->rx_opt.tstamp_ok = 1;
			tcp_store_ts_recent(tp);
			tp->tcp_header_len =
				sizeof(struct tcphdr) + TCPOLEN_TSTAMP_ALIGNED;
		} else {
			tp->tcp_header_len = sizeof(struct tcphdr);
		}

		WRITE_ONCE(tp->rcv_nxt, TCP_SKB_CB(skb)->seq + 1);
		WRITE_ONCE(tp->copied_seq, tp->rcv_nxt);
		tp->rcv_wup = TCP_SKB_CB(skb)->seq + 1;

		/* RFC1323: The window in SYN & SYN/ACK segments is
		 * never scaled.
		 */
		tp->snd_wnd    = ntohs(th->window);
		tp->snd_wl1    = TCP_SKB_CB(skb)->seq;
		tp->max_window = tp->snd_wnd;

		tcp_ecn_rcv_syn(tp, th);

		tcp_mtup_init(sk);
		tcp_sync_mss(sk, icsk->icsk_pmtu_cookie);
		tcp_initialize_rcv_mss(sk);

		tcp_send_synack(sk);
#if 0
		/* Note, we could accept data and URG from this segment.
		 * There are no obstacles to make this (except that we must
		 * either change tcp_recvmsg() to prevent it from returning data
		 * before 3WHS completes per RFC793, or employ TCP Fast Open).
		 *
		 * However, if we ignore data in ACKless segments sometimes,
		 * we have no reasons to accept it sometimes.
		 * Also, seems the code doing it in step6 of tcp_rcv_state_process
		 * is not flawless. So, discard packet for sanity.
		 * Uncomment this return to process the data.
		 */
		return -1;
#else
		goto discard;
#endif
	}
	/* "fifth, if neither of the SYN or RST bits is set then
	 * drop the segment and return."
	 */

discard_and_undo:
	tcp_clear_options(&tp->rx_opt);
	tp->rx_opt.mss_clamp = saved_clamp;
	goto discard;

reset_and_undo:
	tcp_clear_options(&tp->rx_opt);
	tp->rx_opt.mss_clamp = saved_clamp;
	return 1;
}

static void tcp_rcv_synrecv_state_fastopen(struct sock *sk)
{
	struct request_sock *req;

	/* If we are still handling the SYNACK RTO, see if timestamp ECR allows
	 * undo. If peer SACKs triggered fast recovery, we can't undo here.
	 */
	if (inet_csk(sk)->icsk_ca_state == TCP_CA_Loss)
		tcp_try_undo_loss(sk, false);

	/* Reset rtx states to prevent spurious retransmits_timed_out() */
	tcp_sk(sk)->retrans_stamp = 0;
	inet_csk(sk)->icsk_retransmits = 0;

	/* Once we leave TCP_SYN_RECV or TCP_FIN_WAIT_1,
	 * we no longer need req so release it.
	 */
	req = rcu_dereference_protected(tcp_sk(sk)->fastopen_rsk,
					lockdep_sock_is_held(sk));
	reqsk_fastopen_remove(sk, req, false);

	/* Re-arm the timer because data may have been sent out.
	 * This is similar to the regular data transmission case
	 * when new data has just been ack'ed.
	 *
	 * (TFO) - we could try to be more aggressive and
	 * retransmitting any data sooner based on when they
	 * are sent out.
	 */
	tcp_rearm_rto(sk);
}

/*
 *	This function implements the receiving procedure of RFC 793 for
 *	all states except ESTABLISHED and TIME_WAIT.
 *	It's called from both tcp_v4_rcv and tcp_v6_rcv and should be
 *	address independent.
 */

int tcp_rcv_state_process(struct sock *sk, struct sk_buff *skb)
{
	struct tcp_sock *tp = tcp_sk(sk);
	struct inet_connection_sock *icsk = inet_csk(sk);
	const struct tcphdr *th = tcp_hdr(skb);
	struct request_sock *req;
	int queued = 0;
	bool acceptable;

	switch (sk->sk_state) {
	case TCP_CLOSE:
		goto discard;

	case TCP_LISTEN:
		if (th->ack)
			return 1;

		if (th->rst)
			goto discard;

		if (th->syn) {
			if (th->fin)
				goto discard;
			/* It is possible that we process SYN packets from backlog,
			 * so we need to make sure to disable BH and RCU right there.
			 */
			rcu_read_lock();
			local_bh_disable();
			acceptable = icsk->icsk_af_ops->conn_request(sk, skb) >= 0;
			local_bh_enable();
			rcu_read_unlock();

			if (!acceptable)
				return 1;
			consume_skb(skb);
			return 0;
		}
		goto discard;

	case TCP_SYN_SENT:
		tp->rx_opt.saw_tstamp = 0;
		tcp_mstamp_refresh(tp);
		queued = tcp_rcv_synsent_state_process(sk, skb, th);
		if (queued >= 0)
			return queued;

		/* Do step6 onward by hand. */
		tcp_urg(sk, skb, th);
		__kfree_skb(skb);
		tcp_data_snd_check(sk);
		return 0;
	}

	tcp_mstamp_refresh(tp);
	tp->rx_opt.saw_tstamp = 0;
	req = rcu_dereference_protected(tp->fastopen_rsk,
					lockdep_sock_is_held(sk));
	if (req) {
		bool req_stolen;

		WARN_ON_ONCE(sk->sk_state != TCP_SYN_RECV &&
		    sk->sk_state != TCP_FIN_WAIT1);

		if (!tcp_check_req(sk, skb, req, true, &req_stolen))
			goto discard;
	}

	if (!th->ack && !th->rst && !th->syn)
		goto discard;

	if (!tcp_validate_incoming(sk, skb, th, 0))
		return 0;

	/* step 5: check the ACK field */
	acceptable = tcp_ack(sk, skb, FLAG_SLOWPATH |
				      FLAG_UPDATE_TS_RECENT |
				      FLAG_NO_CHALLENGE_ACK) > 0;

	if (!acceptable) {
		if (sk->sk_state == TCP_SYN_RECV)
			return 1;	/* send one RST */
		tcp_send_challenge_ack(sk, skb);
		goto discard;
	}
	switch (sk->sk_state) {
	case TCP_SYN_RECV:
		tp->delivered++; /* SYN-ACK delivery isn't tracked in tcp_ack */
		if (!tp->srtt_us)
			tcp_synack_rtt_meas(sk, req);

		if (req) {
			tcp_rcv_synrecv_state_fastopen(sk);
		} else {
			tcp_try_undo_spurious_syn(sk);
			tp->retrans_stamp = 0;
			tcp_init_transfer(sk, BPF_SOCK_OPS_PASSIVE_ESTABLISHED_CB);
			WRITE_ONCE(tp->copied_seq, tp->rcv_nxt);
		}
		smp_mb();
		tcp_set_state(sk, TCP_ESTABLISHED);
		sk->sk_state_change(sk);

		/* Note, that this wakeup is only for marginal crossed SYN case.
		 * Passively open sockets are not waked up, because
		 * sk->sk_sleep == NULL and sk->sk_socket == NULL.
		 */
		if (sk->sk_socket)
			sk_wake_async(sk, SOCK_WAKE_IO, POLL_OUT);

		tp->snd_una = TCP_SKB_CB(skb)->ack_seq;
		tp->snd_wnd = ntohs(th->window) << tp->rx_opt.snd_wscale;
		tcp_init_wl(tp, TCP_SKB_CB(skb)->seq);

		if (tp->rx_opt.tstamp_ok)
			tp->advmss -= TCPOLEN_TSTAMP_ALIGNED;

		if (!inet_csk(sk)->icsk_ca_ops->cong_control)
			tcp_update_pacing_rate(sk);

		/* Prevent spurious tcp_cwnd_restart() on first data packet */
		tp->lsndtime = tcp_jiffies32;

		tcp_initialize_rcv_mss(sk);
		tcp_fast_path_on(tp);
		break;

	case TCP_FIN_WAIT1: {
		int tmo;

		if (req)
			tcp_rcv_synrecv_state_fastopen(sk);

		if (tp->snd_una != tp->write_seq)
			break;

		tcp_set_state(sk, TCP_FIN_WAIT2);
		sk->sk_shutdown |= SEND_SHUTDOWN;

		sk_dst_confirm(sk);

		if (!sock_flag(sk, SOCK_DEAD)) {
			/* Wake up lingering close() */
			sk->sk_state_change(sk);
			break;
		}

		if (tp->linger2 < 0) {
			tcp_done(sk);
			NET_INC_STATS(sock_net(sk), LINUX_MIB_TCPABORTONDATA);
			return 1;
		}
		if (TCP_SKB_CB(skb)->end_seq != TCP_SKB_CB(skb)->seq &&
		    after(TCP_SKB_CB(skb)->end_seq - th->fin, tp->rcv_nxt)) {
			/* Receive out of order FIN after close() */
			if (tp->syn_fastopen && th->fin)
				tcp_fastopen_active_disable(sk);
			tcp_done(sk);
			NET_INC_STATS(sock_net(sk), LINUX_MIB_TCPABORTONDATA);
			return 1;
		}

		tmo = tcp_fin_time(sk);
		if (tmo > TCP_TIMEWAIT_LEN) {
			inet_csk_reset_keepalive_timer(sk, tmo - TCP_TIMEWAIT_LEN);
		} else if (th->fin || sock_owned_by_user(sk)) {
			/* Bad case. We could lose such FIN otherwise.
			 * It is not a big problem, but it looks confusing
			 * and not so rare event. We still can lose it now,
			 * if it spins in bh_lock_sock(), but it is really
			 * marginal case.
			 */
			inet_csk_reset_keepalive_timer(sk, tmo);
		} else {
			tcp_time_wait(sk, TCP_FIN_WAIT2, tmo);
			goto discard;
		}
		break;
	}

	case TCP_CLOSING:
		if (tp->snd_una == tp->write_seq) {
			tcp_time_wait(sk, TCP_TIME_WAIT, 0);
			goto discard;
		}
		break;

	case TCP_LAST_ACK:
		if (tp->snd_una == tp->write_seq) {
			tcp_update_metrics(sk);
			tcp_done(sk);
			goto discard;
		}
		break;
	}

	/* step 6: check the URG bit */
	tcp_urg(sk, skb, th);

	/* step 7: process the segment text */
	switch (sk->sk_state) {
	case TCP_CLOSE_WAIT:
	case TCP_CLOSING:
	case TCP_LAST_ACK:
		if (!before(TCP_SKB_CB(skb)->seq, tp->rcv_nxt)) {
			if (sk_is_mptcp(sk))
				mptcp_incoming_options(sk, skb, &tp->rx_opt);
			break;
		}
<<<<<<< HEAD
		/* fall through */
=======
		fallthrough;
>>>>>>> 04d5ce62
	case TCP_FIN_WAIT1:
	case TCP_FIN_WAIT2:
		/* RFC 793 says to queue data in these states,
		 * RFC 1122 says we MUST send a reset.
		 * BSD 4.4 also does reset.
		 */
		if (sk->sk_shutdown & RCV_SHUTDOWN) {
			if (TCP_SKB_CB(skb)->end_seq != TCP_SKB_CB(skb)->seq &&
			    after(TCP_SKB_CB(skb)->end_seq - th->fin, tp->rcv_nxt)) {
				NET_INC_STATS(sock_net(sk), LINUX_MIB_TCPABORTONDATA);
				tcp_reset(sk);
				return 1;
			}
		}
		fallthrough;
	case TCP_ESTABLISHED:
		tcp_data_queue(sk, skb);
		queued = 1;
		break;
	}

	/* tcp_data could move socket to TIME-WAIT */
	if (sk->sk_state != TCP_CLOSE) {
		tcp_data_snd_check(sk);
		tcp_ack_snd_check(sk);
	}

	if (!queued) {
discard:
		tcp_drop(sk, skb);
	}
	return 0;
}
EXPORT_SYMBOL(tcp_rcv_state_process);

static inline void pr_drop_req(struct request_sock *req, __u16 port, int family)
{
	struct inet_request_sock *ireq = inet_rsk(req);

	if (family == AF_INET)
		net_dbg_ratelimited("drop open request from %pI4/%u\n",
				    &ireq->ir_rmt_addr, port);
#if IS_ENABLED(CONFIG_IPV6)
	else if (family == AF_INET6)
		net_dbg_ratelimited("drop open request from %pI6/%u\n",
				    &ireq->ir_v6_rmt_addr, port);
#endif
}

/* RFC3168 : 6.1.1 SYN packets must not have ECT/ECN bits set
 *
 * If we receive a SYN packet with these bits set, it means a
 * network is playing bad games with TOS bits. In order to
 * avoid possible false congestion notifications, we disable
 * TCP ECN negotiation.
 *
 * Exception: tcp_ca wants ECN. This is required for DCTCP
 * congestion control: Linux DCTCP asserts ECT on all packets,
 * including SYN, which is most optimal solution; however,
 * others, such as FreeBSD do not.
 *
 * Exception: At least one of the reserved bits of the TCP header (th->res1) is
 * set, indicating the use of a future TCP extension (such as AccECN). See
 * RFC8311 §4.3 which updates RFC3168 to allow the development of such
 * extensions.
 */
static void tcp_ecn_create_request(struct request_sock *req,
				   const struct sk_buff *skb,
				   const struct sock *listen_sk,
				   const struct dst_entry *dst)
{
	const struct tcphdr *th = tcp_hdr(skb);
	const struct net *net = sock_net(listen_sk);
	bool th_ecn = th->ece && th->cwr;
	bool ect, ecn_ok;
	u32 ecn_ok_dst;

	if (!th_ecn)
		return;

	ect = !INET_ECN_is_not_ect(TCP_SKB_CB(skb)->ip_dsfield);
	ecn_ok_dst = dst_feature(dst, DST_FEATURE_ECN_MASK);
	ecn_ok = net->ipv4.sysctl_tcp_ecn || ecn_ok_dst;

	if (((!ect || th->res1) && ecn_ok) || tcp_ca_needs_ecn(listen_sk) ||
	    (ecn_ok_dst & DST_FEATURE_ECN_CA) ||
	    tcp_bpf_ca_needs_ecn((struct sock *)req))
		inet_rsk(req)->ecn_ok = 1;
}

static void tcp_openreq_init(struct request_sock *req,
			     const struct tcp_options_received *rx_opt,
			     struct sk_buff *skb, const struct sock *sk)
{
	struct inet_request_sock *ireq = inet_rsk(req);

	req->rsk_rcv_wnd = 0;		/* So that tcp_send_synack() knows! */
	req->cookie_ts = 0;
	tcp_rsk(req)->rcv_isn = TCP_SKB_CB(skb)->seq;
	tcp_rsk(req)->rcv_nxt = TCP_SKB_CB(skb)->seq + 1;
	tcp_rsk(req)->snt_synack = 0;
	tcp_rsk(req)->last_oow_ack_time = 0;
	req->mss = rx_opt->mss_clamp;
	req->ts_recent = rx_opt->saw_tstamp ? rx_opt->rcv_tsval : 0;
	ireq->tstamp_ok = rx_opt->tstamp_ok;
	ireq->sack_ok = rx_opt->sack_ok;
	ireq->snd_wscale = rx_opt->snd_wscale;
	ireq->wscale_ok = rx_opt->wscale_ok;
	ireq->acked = 0;
	ireq->ecn_ok = 0;
	ireq->ir_rmt_port = tcp_hdr(skb)->source;
	ireq->ir_num = ntohs(tcp_hdr(skb)->dest);
	ireq->ir_mark = inet_request_mark(sk, skb);
#if IS_ENABLED(CONFIG_SMC)
	ireq->smc_ok = rx_opt->smc_ok;
#endif
}

struct request_sock *inet_reqsk_alloc(const struct request_sock_ops *ops,
				      struct sock *sk_listener,
				      bool attach_listener)
{
	struct request_sock *req = reqsk_alloc(ops, sk_listener,
					       attach_listener);

	if (req) {
		struct inet_request_sock *ireq = inet_rsk(req);

		ireq->ireq_opt = NULL;
#if IS_ENABLED(CONFIG_IPV6)
		ireq->pktopts = NULL;
#endif
		atomic64_set(&ireq->ir_cookie, 0);
		ireq->ireq_state = TCP_NEW_SYN_RECV;
		write_pnet(&ireq->ireq_net, sock_net(sk_listener));
		ireq->ireq_family = sk_listener->sk_family;
	}

	return req;
}
EXPORT_SYMBOL(inet_reqsk_alloc);

/*
 * Return true if a syncookie should be sent
 */
static bool tcp_syn_flood_action(const struct sock *sk, const char *proto)
{
	struct request_sock_queue *queue = &inet_csk(sk)->icsk_accept_queue;
	const char *msg = "Dropping request";
	bool want_cookie = false;
	struct net *net = sock_net(sk);

#ifdef CONFIG_SYN_COOKIES
	if (net->ipv4.sysctl_tcp_syncookies) {
		msg = "Sending cookies";
		want_cookie = true;
		__NET_INC_STATS(sock_net(sk), LINUX_MIB_TCPREQQFULLDOCOOKIES);
	} else
#endif
		__NET_INC_STATS(sock_net(sk), LINUX_MIB_TCPREQQFULLDROP);

	if (!queue->synflood_warned &&
	    net->ipv4.sysctl_tcp_syncookies != 2 &&
	    xchg(&queue->synflood_warned, 1) == 0)
		net_info_ratelimited("%s: Possible SYN flooding on port %d. %s.  Check SNMP counters.\n",
				     proto, sk->sk_num, msg);

	return want_cookie;
}

static void tcp_reqsk_record_syn(const struct sock *sk,
				 struct request_sock *req,
				 const struct sk_buff *skb)
{
	if (tcp_sk(sk)->save_syn) {
		u32 len = skb_network_header_len(skb) + tcp_hdrlen(skb);
		u32 *copy;

		copy = kmalloc(len + sizeof(u32), GFP_ATOMIC);
		if (copy) {
			copy[0] = len;
			memcpy(&copy[1], skb_network_header(skb), len);
			req->saved_syn = copy;
		}
	}
}

/* If a SYN cookie is required and supported, returns a clamped MSS value to be
 * used for SYN cookie generation.
 */
u16 tcp_get_syncookie_mss(struct request_sock_ops *rsk_ops,
			  const struct tcp_request_sock_ops *af_ops,
			  struct sock *sk, struct tcphdr *th)
{
	struct tcp_sock *tp = tcp_sk(sk);
	u16 mss;

	if (sock_net(sk)->ipv4.sysctl_tcp_syncookies != 2 &&
	    !inet_csk_reqsk_queue_is_full(sk))
		return 0;

	if (!tcp_syn_flood_action(sk, rsk_ops->slab_name))
		return 0;

	if (sk_acceptq_is_full(sk)) {
		NET_INC_STATS(sock_net(sk), LINUX_MIB_LISTENOVERFLOWS);
		return 0;
	}

	mss = tcp_parse_mss_option(th, tp->rx_opt.user_mss);
	if (!mss)
		mss = af_ops->mss_clamp;

	return mss;
}
EXPORT_SYMBOL_GPL(tcp_get_syncookie_mss);

int tcp_conn_request(struct request_sock_ops *rsk_ops,
		     const struct tcp_request_sock_ops *af_ops,
		     struct sock *sk, struct sk_buff *skb)
{
	struct tcp_fastopen_cookie foc = { .len = -1 };
	__u32 isn = TCP_SKB_CB(skb)->tcp_tw_isn;
	struct tcp_options_received tmp_opt;
	struct tcp_sock *tp = tcp_sk(sk);
	struct net *net = sock_net(sk);
	struct sock *fastopen_sk = NULL;
	struct request_sock *req;
	bool want_cookie = false;
	struct dst_entry *dst;
	struct flowi fl;

	/* TW buckets are converted to open requests without
	 * limitations, they conserve resources and peer is
	 * evidently real one.
	 */
	if ((net->ipv4.sysctl_tcp_syncookies == 2 ||
	     inet_csk_reqsk_queue_is_full(sk)) && !isn) {
		want_cookie = tcp_syn_flood_action(sk, rsk_ops->slab_name);
		if (!want_cookie)
			goto drop;
	}

	if (sk_acceptq_is_full(sk)) {
		NET_INC_STATS(sock_net(sk), LINUX_MIB_LISTENOVERFLOWS);
		goto drop;
	}

	req = inet_reqsk_alloc(rsk_ops, sk, !want_cookie);
	if (!req)
		goto drop;

	tcp_rsk(req)->af_specific = af_ops;
	tcp_rsk(req)->ts_off = 0;
#if IS_ENABLED(CONFIG_MPTCP)
	tcp_rsk(req)->is_mptcp = 0;
#endif

	tcp_clear_options(&tmp_opt);
	tmp_opt.mss_clamp = af_ops->mss_clamp;
	tmp_opt.user_mss  = tp->rx_opt.user_mss;
	tcp_parse_options(sock_net(sk), skb, &tmp_opt, 0,
			  want_cookie ? NULL : &foc);

	if (want_cookie && !tmp_opt.saw_tstamp)
		tcp_clear_options(&tmp_opt);

	if (IS_ENABLED(CONFIG_SMC) && want_cookie)
		tmp_opt.smc_ok = 0;

	tmp_opt.tstamp_ok = tmp_opt.saw_tstamp;
	tcp_openreq_init(req, &tmp_opt, skb, sk);
	inet_rsk(req)->no_srccheck = inet_sk(sk)->transparent;

	/* Note: tcp_v6_init_req() might override ir_iif for link locals */
	inet_rsk(req)->ir_iif = inet_request_bound_dev_if(sk, skb);

	af_ops->init_req(req, sk, skb);

	if (IS_ENABLED(CONFIG_MPTCP) && want_cookie)
		tcp_rsk(req)->is_mptcp = 0;

	if (security_inet_conn_request(sk, skb, req))
		goto drop_and_free;

	if (tmp_opt.tstamp_ok)
		tcp_rsk(req)->ts_off = af_ops->init_ts_off(net, skb);

	dst = af_ops->route_req(sk, &fl, req);
	if (!dst)
		goto drop_and_free;

	if (!want_cookie && !isn) {
		/* Kill the following clause, if you dislike this way. */
		if (!net->ipv4.sysctl_tcp_syncookies &&
		    (net->ipv4.sysctl_max_syn_backlog - inet_csk_reqsk_queue_len(sk) <
		     (net->ipv4.sysctl_max_syn_backlog >> 2)) &&
		    !tcp_peer_is_proven(req, dst)) {
			/* Without syncookies last quarter of
			 * backlog is filled with destinations,
			 * proven to be alive.
			 * It means that we continue to communicate
			 * to destinations, already remembered
			 * to the moment of synflood.
			 */
			pr_drop_req(req, ntohs(tcp_hdr(skb)->source),
				    rsk_ops->family);
			goto drop_and_release;
		}

		isn = af_ops->init_seq(skb);
	}

	tcp_ecn_create_request(req, skb, sk, dst);

	if (want_cookie) {
		isn = cookie_init_sequence(af_ops, sk, skb, &req->mss);
		req->cookie_ts = tmp_opt.tstamp_ok;
		if (!tmp_opt.tstamp_ok)
			inet_rsk(req)->ecn_ok = 0;
	}

	tcp_rsk(req)->snt_isn = isn;
	tcp_rsk(req)->txhash = net_tx_rndhash();
	tcp_openreq_init_rwin(req, sk, dst);
	sk_rx_queue_set(req_to_sk(req), skb);
	if (!want_cookie) {
		tcp_reqsk_record_syn(sk, req, skb);
		fastopen_sk = tcp_try_fastopen(sk, skb, req, &foc, dst);
	}
	if (fastopen_sk) {
		af_ops->send_synack(fastopen_sk, dst, &fl, req,
				    &foc, TCP_SYNACK_FASTOPEN);
		/* Add the child socket directly into the accept queue */
		if (!inet_csk_reqsk_queue_add(sk, req, fastopen_sk)) {
			reqsk_fastopen_remove(fastopen_sk, req, false);
			bh_unlock_sock(fastopen_sk);
			sock_put(fastopen_sk);
			goto drop_and_free;
		}
		sk->sk_data_ready(sk);
		bh_unlock_sock(fastopen_sk);
		sock_put(fastopen_sk);
	} else {
		tcp_rsk(req)->tfo_listener = false;
		if (!want_cookie)
			inet_csk_reqsk_queue_hash_add(sk, req,
				tcp_timeout_init((struct sock *)req));
		af_ops->send_synack(sk, dst, &fl, req, &foc,
				    !want_cookie ? TCP_SYNACK_NORMAL :
						   TCP_SYNACK_COOKIE);
		if (want_cookie) {
			reqsk_free(req);
			return 0;
		}
	}
	reqsk_put(req);
	return 0;

drop_and_release:
	dst_release(dst);
drop_and_free:
	__reqsk_free(req);
drop:
	tcp_listendrop(sk);
	return 0;
}
EXPORT_SYMBOL(tcp_conn_request);<|MERGE_RESOLUTION|>--- conflicted
+++ resolved
@@ -3926,10 +3926,6 @@
 				 */
 				break;
 #endif
-			case TCPOPT_MPTCP:
-				mptcp_parse_option(skb, ptr, opsize, opt_rx);
-				break;
-
 			case TCPOPT_FASTOPEN:
 				tcp_parse_fastopen_option(
 					opsize - TCPOLEN_FASTOPEN_BASE,
@@ -5991,9 +5987,6 @@
 		tcp_sync_mss(sk, icsk->icsk_pmtu_cookie);
 		tcp_initialize_rcv_mss(sk);
 
-		if (sk_is_mptcp(sk))
-			mptcp_rcv_synsent(sk);
-
 		/* Remember, tcp_poll() does not lock socket!
 		 * Change state from SYN-SENT only after copied_seq
 		 * is initialized. */
@@ -6368,11 +6361,7 @@
 				mptcp_incoming_options(sk, skb, &tp->rx_opt);
 			break;
 		}
-<<<<<<< HEAD
-		/* fall through */
-=======
 		fallthrough;
->>>>>>> 04d5ce62
 	case TCP_FIN_WAIT1:
 	case TCP_FIN_WAIT2:
 		/* RFC 793 says to queue data in these states,
